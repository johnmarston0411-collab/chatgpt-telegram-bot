from __future__ import annotations

import asyncio
import logging
import os
import io

from uuid import uuid4
from telegram import BotCommandScopeAllGroupChats, Update, constants
from telegram import InlineKeyboardMarkup, InlineKeyboardButton, InlineQueryResultArticle
from telegram import InputTextMessageContent, BotCommand
<<<<<<< HEAD
from telegram import PhotoSize, Document, InputMediaDocument
from telegram.error import RetryAfter, TimedOut
=======
from telegram.error import RetryAfter, TimedOut, BadRequest
>>>>>>> dc51eb0f
from telegram.ext import ApplicationBuilder, CommandHandler, MessageHandler, \
    filters, InlineQueryHandler, CallbackQueryHandler, Application, ContextTypes, CallbackContext

from pydub import AudioSegment
from PIL import Image

from utils import is_group_chat, get_thread_id, message_text, wrap_with_indicator, split_into_chunks, \
    edit_message_with_retry, get_stream_cutoff_values, is_allowed, get_remaining_budget, is_admin, is_within_budget, \
    get_reply_to_message_id, add_chat_request_to_usage_tracker, error_handler, is_direct_result, handle_direct_result, \
    cleanup_intermediate_files
from openai_helper import OpenAIHelper, localized_text
from usage_tracker import UsageTracker


class ChatGPTTelegramBot:
    """
    Class representing a ChatGPT Telegram Bot.
    """

    def __init__(self, config: dict, openai: OpenAIHelper):
        """
        Initializes the bot with the given configuration and GPT bot object.
        :param config: A dictionary containing the bot configuration
        :param openai: OpenAIHelper object
        """
        self.config = config
        self.openai = openai
        bot_language = self.config['bot_language']
        self.commands = [
            BotCommand(command='help', description=localized_text('help_description', bot_language)),
            BotCommand(command='reset', description=localized_text('reset_description', bot_language)),
            BotCommand(command='stats', description=localized_text('stats_description', bot_language)),
            BotCommand(command='resend', description=localized_text('resend_description', bot_language))
        ]
        # If imaging is enabled, add the "image" command to the list
        if self.config.get('enable_image_generation', False):
            self.commands.append(BotCommand(command='image', description=localized_text('image_description', bot_language)))

        if self.config.get('enable_tts_generation', False):
            self.commands.append(BotCommand(command='tts', description=localized_text('tts_description', bot_language)))

        self.group_commands = [BotCommand(
            command='chat', description=localized_text('chat_description', bot_language)
        )] + self.commands
        self.disallowed_message = localized_text('disallowed', bot_language)
        self.budget_limit_message = localized_text('budget_limit', bot_language)
        self.usage = {}
        self.last_message = {}
        self.inline_queries_cache = {}

    async def help(self, update: Update, _: ContextTypes.DEFAULT_TYPE) -> None:
        """
        Shows the help menu.
        """
        commands = self.group_commands if is_group_chat(update) else self.commands
        commands_description = [f'/{command.command} - {command.description}' for command in commands]
        bot_language = self.config['bot_language']
        help_text = (
                localized_text('help_text', bot_language)[0] +
                '\n\n' +
                '\n'.join(commands_description) +
                '\n\n' +
                localized_text('help_text', bot_language)[1] +
                '\n\n' +
                localized_text('help_text', bot_language)[2]
        )
        await update.message.reply_text(help_text, disable_web_page_preview=True)

    async def stats(self, update: Update, context: ContextTypes.DEFAULT_TYPE):
        """
        Returns token usage statistics for current day and month.
        """
        if not await is_allowed(self.config, update, context):
            logging.warning(f'User {update.message.from_user.name} (id: {update.message.from_user.id}) '
                            f'is not allowed to request their usage statistics')
            await self.send_disallowed_message(update, context)
            return

        logging.info(f'User {update.message.from_user.name} (id: {update.message.from_user.id}) '
                     f'requested their usage statistics')

        user_id = update.message.from_user.id
        if user_id not in self.usage:
            self.usage[user_id] = UsageTracker(user_id, update.message.from_user.name)

        tokens_today, tokens_month = self.usage[user_id].get_current_token_usage()
        images_today, images_month = self.usage[user_id].get_current_image_count()
        (transcribe_minutes_today, transcribe_seconds_today, transcribe_minutes_month,
         transcribe_seconds_month) = self.usage[user_id].get_current_transcription_duration()
        vision_today, vision_month = self.usage[user_id].get_current_vision_tokens()
        characters_today, characters_month = self.usage[user_id].get_current_tts_usage()
        current_cost = self.usage[user_id].get_current_cost()

        chat_id = update.effective_chat.id
        chat_messages, chat_token_length = self.openai.get_conversation_stats(chat_id)
        remaining_budget = get_remaining_budget(self.config, self.usage, update)
        bot_language = self.config['bot_language']
        
        text_current_conversation = (
            f"*{localized_text('stats_conversation', bot_language)[0]}*:\n"
            f"{chat_messages} {localized_text('stats_conversation', bot_language)[1]}\n"
            f"{chat_token_length} {localized_text('stats_conversation', bot_language)[2]}\n"
            f"----------------------------\n"
        )
        
        # Check if image generation is enabled and, if so, generate the image statistics for today
        text_today_images = ""
        if self.config.get('enable_image_generation', False):
            text_today_images = f"{images_today} {localized_text('stats_images', bot_language)}\n"

        text_today_vision = ""
        if self.config.get('enable_vision', False):
            text_today_vision = f"{vision_today} {localized_text('stats_vision', bot_language)}\n"

        text_today_tts = ""
        if self.config.get('enable_tts_generation', False):
            text_today_tts = f"{characters_today} {localized_text('stats_tts', bot_language)}\n"
        
        text_today = (
            f"*{localized_text('usage_today', bot_language)}:*\n"
            f"{tokens_today} {localized_text('stats_tokens', bot_language)}\n"
            f"{text_today_images}"  # Include the image statistics for today if applicable
            f"{text_today_vision}"
            f"{text_today_tts}"
            f"{transcribe_minutes_today} {localized_text('stats_transcribe', bot_language)[0]} "
            f"{transcribe_seconds_today} {localized_text('stats_transcribe', bot_language)[1]}\n"
            f"{localized_text('stats_total', bot_language)}{current_cost['cost_today']:.2f}\n"
            f"----------------------------\n"
        )
        
        text_month_images = ""
        if self.config.get('enable_image_generation', False):
            text_month_images = f"{images_month} {localized_text('stats_images', bot_language)}\n"

        text_month_vision = ""
        if self.config.get('enable_vision', False):
            text_month_vision = f"{vision_month} {localized_text('stats_vision', bot_language)}\n"

        text_month_tts = ""
        if self.config.get('enable_tts_generation', False):
            text_month_tts = f"{characters_month} {localized_text('stats_tts', bot_language)}\n"
        
        # Check if image generation is enabled and, if so, generate the image statistics for the month
        text_month = (
            f"*{localized_text('usage_month', bot_language)}:*\n"
            f"{tokens_month} {localized_text('stats_tokens', bot_language)}\n"
            f"{text_month_images}"  # Include the image statistics for the month if applicable
            f"{text_month_vision}"
            f"{text_month_tts}"
            f"{transcribe_minutes_month} {localized_text('stats_transcribe', bot_language)[0]} "
            f"{transcribe_seconds_month} {localized_text('stats_transcribe', bot_language)[1]}\n"
            f"{localized_text('stats_total', bot_language)}{current_cost['cost_month']:.2f}"
        )

        # text_budget filled with conditional content
        text_budget = "\n\n"
        budget_period = self.config['budget_period']
        if remaining_budget < float('inf'):
            text_budget += (
                f"{localized_text('stats_budget', bot_language)}"
                f"{localized_text(budget_period, bot_language)}: "
                f"${remaining_budget:.2f}.\n"
            )
        # No longer works as of July 21st 2023, as OpenAI has removed the billing API
        # add OpenAI account information for admin request
        # if is_admin(self.config, user_id):
        #     text_budget += (
        #         f"{localized_text('stats_openai', bot_language)}"
        #         f"{self.openai.get_billing_current_month():.2f}"
        #     )

        usage_text = text_current_conversation + text_today + text_month + text_budget
        await update.message.reply_text(usage_text, parse_mode=constants.ParseMode.MARKDOWN)

    async def resend(self, update: Update, context: ContextTypes.DEFAULT_TYPE):
        """
        Resend the last request
        """
        if not await is_allowed(self.config, update, context):
            logging.warning(f'User {update.message.from_user.name}  (id: {update.message.from_user.id})'
                            f' is not allowed to resend the message')
            await self.send_disallowed_message(update, context)
            return

        chat_id = update.effective_chat.id
        if chat_id not in self.last_message:
            logging.warning(f'User {update.message.from_user.name} (id: {update.message.from_user.id})'
                            f' does not have anything to resend')
            await update.effective_message.reply_text(
                message_thread_id=get_thread_id(update),
                text=localized_text('resend_failed', self.config['bot_language'])
            )
            return

        # Update message text, clear self.last_message and send the request to prompt
        logging.info(f'Resending the last prompt from user: {update.message.from_user.name} '
                     f'(id: {update.message.from_user.id})')
        with update.message._unfrozen() as message:
            message.text = self.last_message.pop(chat_id)

        await self.prompt(update=update, context=context)

    async def reset(self, update: Update, context: ContextTypes.DEFAULT_TYPE):
        """
        Resets the conversation.
        """
        if not await is_allowed(self.config, update, context):
            logging.warning(f'User {update.message.from_user.name} (id: {update.message.from_user.id}) '
                            f'is not allowed to reset the conversation')
            await self.send_disallowed_message(update, context)
            return

        logging.info(f'Resetting the conversation for user {update.message.from_user.name} '
                     f'(id: {update.message.from_user.id})...')

        chat_id = update.effective_chat.id
        reset_content = message_text(update.message)
        self.openai.reset_chat_history(chat_id=chat_id, content=reset_content)
        await update.effective_message.reply_text(
            message_thread_id=get_thread_id(update),
            text=localized_text('reset_done', self.config['bot_language'])
        )

    async def image(self, update: Update, context: ContextTypes.DEFAULT_TYPE):
        """
        Generates an image for the given prompt using DALL·E APIs
        """
        if not self.config['enable_image_generation'] \
                or not await self.check_allowed_and_within_budget(update, context):
            return

        image_query = message_text(update.message)
        if image_query == '':
            await update.effective_message.reply_text(
                message_thread_id=get_thread_id(update),
                text=localized_text('image_no_prompt', self.config['bot_language'])
            )
            return

        logging.info(f'New image generation request received from user {update.message.from_user.name} '
                     f'(id: {update.message.from_user.id})')

        async def _generate():
            try:
                image_url, image_size = await self.openai.generate_image(prompt=image_query)
                if self.config['image_receive_mode'] == 'photo':
                    await update.effective_message.reply_photo(
                        reply_to_message_id=get_reply_to_message_id(self.config, update),
                        photo=image_url
                    )
                elif self.config['image_receive_mode'] == 'document':
                    await update.effective_message.reply_document(
                        reply_to_message_id=get_reply_to_message_id(self.config, update),
                        document=image_url
                    )
                else:
                    raise Exception(f"env variable IMAGE_RECEIVE_MODE has invalid value {self.config['image_receive_mode']}")
                # add image request to users usage tracker
                user_id = update.message.from_user.id
                self.usage[user_id].add_image_request(image_size, self.config['image_prices'])
                # add guest chat request to guest usage tracker
                if str(user_id) not in self.config['allowed_user_ids'].split(',') and 'guests' in self.usage:
                    self.usage["guests"].add_image_request(image_size, self.config['image_prices'])

            except Exception as e:
                logging.exception(e)
                await update.effective_message.reply_text(
                    message_thread_id=get_thread_id(update),
                    reply_to_message_id=get_reply_to_message_id(self.config, update),
                    text=f"{localized_text('image_fail', self.config['bot_language'])}: {str(e)}",
                    parse_mode=constants.ParseMode.MARKDOWN
                )

        await wrap_with_indicator(update, context, _generate, constants.ChatAction.UPLOAD_PHOTO)

    async def tts(self, update: Update, context: ContextTypes.DEFAULT_TYPE):
        """
        Generates an speech for the given input using TTS APIs
        """
        if not self.config['enable_tts_generation'] \
                or not await self.check_allowed_and_within_budget(update, context):
            return

        tts_query = message_text(update.message)
        if tts_query == '':
            await update.effective_message.reply_text(
                message_thread_id=get_thread_id(update),
                text=localized_text('tts_no_prompt', self.config['bot_language'])
            )
            return

        logging.info(f'New speech generation request received from user {update.message.from_user.name} '
                     f'(id: {update.message.from_user.id})')

        async def _generate():
            try:
                speech_file, text_length = await self.openai.generate_speech(text=tts_query)

                await update.effective_message.reply_voice(
                    reply_to_message_id=get_reply_to_message_id(self.config, update),
                    voice=speech_file
                )
                speech_file.close()
                # add image request to users usage tracker
                user_id = update.message.from_user.id
                self.usage[user_id].add_tts_request(text_length, self.config['tts_model'], self.config['tts_prices'])
                # add guest chat request to guest usage tracker
                if str(user_id) not in self.config['allowed_user_ids'].split(',') and 'guests' in self.usage:
                    self.usage["guests"].add_tts_request(text_length, self.config['tts_model'], self.config['tts_prices'])

            except Exception as e:
                logging.exception(e)
                await update.effective_message.reply_text(
                    message_thread_id=get_thread_id(update),
                    reply_to_message_id=get_reply_to_message_id(self.config, update),
                    text=f"{localized_text('tts_fail', self.config['bot_language'])}: {str(e)}",
                    parse_mode=constants.ParseMode.MARKDOWN
                )

        await wrap_with_indicator(update, context, _generate, constants.ChatAction.UPLOAD_VOICE)

    async def transcribe(self, update: Update, context: ContextTypes.DEFAULT_TYPE):
        """
        Transcribe audio messages.
        """
        if not self.config['enable_transcription'] or not await self.check_allowed_and_within_budget(update, context):
            return

        if is_group_chat(update) and self.config['ignore_group_transcriptions']:
            logging.info(f'Transcription coming from group chat, ignoring...')
            return

        chat_id = update.effective_chat.id
        filename = update.message.effective_attachment.file_unique_id

        async def _execute():
            filename_mp3 = f'{filename}.mp3'
            bot_language = self.config['bot_language']
            try:
                media_file = await context.bot.get_file(update.message.effective_attachment.file_id)
                await media_file.download_to_drive(filename)
            except Exception as e:
                logging.exception(e)
                await update.effective_message.reply_text(
                    message_thread_id=get_thread_id(update),
                    reply_to_message_id=get_reply_to_message_id(self.config, update),
                    text=(
                        f"{localized_text('media_download_fail', bot_language)[0]}: "
                        f"{str(e)}. {localized_text('media_download_fail', bot_language)[1]}"
                    ),
                    parse_mode=constants.ParseMode.MARKDOWN
                )
                return

            try:
                audio_track = AudioSegment.from_file(filename)
                audio_track.export(filename_mp3, format="mp3")
                logging.info(f'New transcribe request received from user {update.message.from_user.name} '
                             f'(id: {update.message.from_user.id})')

            except Exception as e:
                logging.exception(e)
                await update.effective_message.reply_text(
                    message_thread_id=get_thread_id(update),
                    reply_to_message_id=get_reply_to_message_id(self.config, update),
                    text=localized_text('media_type_fail', bot_language)
                )
                if os.path.exists(filename):
                    os.remove(filename)
                return

            user_id = update.message.from_user.id
            if user_id not in self.usage:
                self.usage[user_id] = UsageTracker(user_id, update.message.from_user.name)

            try:
                transcript = await self.openai.transcribe(filename_mp3)

                transcription_price = self.config['transcription_price']
                self.usage[user_id].add_transcription_seconds(audio_track.duration_seconds, transcription_price)

                allowed_user_ids = self.config['allowed_user_ids'].split(',')
                if str(user_id) not in allowed_user_ids and 'guests' in self.usage:
                    self.usage["guests"].add_transcription_seconds(audio_track.duration_seconds, transcription_price)

                # check if transcript starts with any of the prefixes
                response_to_transcription = any(transcript.lower().startswith(prefix.lower()) if prefix else False
                                                for prefix in self.config['voice_reply_prompts'])

                if self.config['voice_reply_transcript'] and not response_to_transcription:

                    # Split into chunks of 4096 characters (Telegram's message limit)
                    transcript_output = f"_{localized_text('transcript', bot_language)}:_\n\"{transcript}\""
                    chunks = split_into_chunks(transcript_output)

                    for index, transcript_chunk in enumerate(chunks):
                        await update.effective_message.reply_text(
                            message_thread_id=get_thread_id(update),
                            reply_to_message_id=get_reply_to_message_id(self.config, update) if index == 0 else None,
                            text=transcript_chunk,
                            parse_mode=constants.ParseMode.MARKDOWN
                        )
                else:
                    # Get the response of the transcript
                    response, total_tokens = await self.openai.get_chat_response(chat_id=chat_id, query=transcript)

                    self.usage[user_id].add_chat_tokens(total_tokens, self.config['token_price'])
                    if str(user_id) not in allowed_user_ids and 'guests' in self.usage:
                        self.usage["guests"].add_chat_tokens(total_tokens, self.config['token_price'])

                    # Split into chunks of 4096 characters (Telegram's message limit)
                    transcript_output = (
                        f"_{localized_text('transcript', bot_language)}:_\n\"{transcript}\"\n\n"
                        f"_{localized_text('answer', bot_language)}:_\n{response}"
                    )
                    chunks = split_into_chunks(transcript_output)

                    for index, transcript_chunk in enumerate(chunks):
                        await update.effective_message.reply_text(
                            message_thread_id=get_thread_id(update),
                            reply_to_message_id=get_reply_to_message_id(self.config, update) if index == 0 else None,
                            text=transcript_chunk,
                            parse_mode=constants.ParseMode.MARKDOWN
                        )

            except Exception as e:
                logging.exception(e)
                await update.effective_message.reply_text(
                    message_thread_id=get_thread_id(update),
                    reply_to_message_id=get_reply_to_message_id(self.config, update),
                    text=f"{localized_text('transcribe_fail', bot_language)}: {str(e)}",
                    parse_mode=constants.ParseMode.MARKDOWN
                )
            finally:
                if os.path.exists(filename_mp3):
                    os.remove(filename_mp3)
                if os.path.exists(filename):
                    os.remove(filename)

        await wrap_with_indicator(update, context, _execute, constants.ChatAction.TYPING)

<<<<<<< HEAD
    async def edit_image(self, update: Update, context: ContextTypes.DEFAULT_TYPE):
        """
        Edit image using Dalle-2.
        """
        if not self.config['enable_image_editing'] or not await self.check_allowed_and_within_budget(update, context):
            return

        chat_id = update.effective_chat.id
        
        if is_group_chat(update):
            if self.config['ignore_group_image_editing']:
                logging.info(f'Image edit coming from group chat, ignoring...')
=======
    async def vision(self, update: Update, context: ContextTypes.DEFAULT_TYPE):
        """
        Interpret image using vision model.
        """
        if not self.config['enable_vision'] or not await self.check_allowed_and_within_budget(update, context):
            return

        chat_id = update.effective_chat.id
        prompt = update.message.caption

        if is_group_chat(update):
            if self.config['ignore_group_vision']:
                logging.info(f'Vision coming from group chat, ignoring...')
>>>>>>> dc51eb0f
                return
            else:
                trigger_keyword = self.config['group_trigger_keyword']
                if (prompt is None and trigger_keyword != '') or \
                   (prompt is not None and not prompt.lower().startswith(trigger_keyword.lower())):
<<<<<<< HEAD
                    logging.info(f'Image edit coming from group chat with wrong keyword, ignoring...')
                    return
        
        

=======
                    logging.info(f'Vision coming from group chat with wrong keyword, ignoring...')
                    return
        
        image = update.message.effective_attachment[-1]
>>>>>>> dc51eb0f
        

        async def _execute():
            bot_language = self.config['bot_language']
<<<<<<< HEAD
            
            

            if update.message.reply_to_message:


                

                logging.info(f'New mask for image edit request received from user {update.message.from_user.name} '
                                f'(id: {update.message.from_user.id})')

                try:
                    rmes = update.message.reply_to_message
                    prompt = rmes.caption.split('\n')[0][len('prompt: '):]

                    if isinstance(update.message.effective_attachment, tuple):
                        image_file = await update.message.effective_attachment[-1].get_file()
                    elif isinstance(update.message.effective_attachment, Document):
                        image_file = await update.message.effective_attachment.get_file()
                    else:
                        await update.effective_message.reply_text(
                            message_thread_id=get_thread_id(update),
                            reply_to_message_id=get_reply_to_message_id(self.config, update),
                            text=localized_text('wrong_image_mask', bot_language)
                        )
                        return
                    
                    image = io.BytesIO(await image_file.download_as_bytearray())

                    orig_image_file = await rmes.effective_attachment.get_file()
                    orig_image = io.BytesIO(await orig_image_file.download_as_bytearray())

                except Exception as e:
                    logging.exception(e)
                    await update.effective_message.reply_text(
                        message_thread_id=get_thread_id(update),
                        reply_to_message_id=get_reply_to_message_id(self.config, update),
                        text=(
                            f"{localized_text('media_download_fail', bot_language)[0]}: "
                            f"{str(e)}. {localized_text('media_download_fail', bot_language)[1]}"
                        )
                    )
                    return

                user_id = update.message.from_user.id
                if user_id not in self.usage:
                    self.usage[user_id] = UsageTracker(user_id, update.message.from_user.name)

                try:
                    edited_image_urls, image_size = await self.openai.edit_image(chat_id, orig_image, image, prompt)
                except Exception as e:
                    logging.exception(e)
                    await update.effective_message.reply_text(
                        message_thread_id=get_thread_id(update),
                        reply_to_message_id=get_reply_to_message_id(self.config, update),
                        text=str(e)
                    )

                # add image request to users usage tracker
                user_id = update.message.from_user.id
                self.usage[user_id].add_image_request(image_size, self.config['image_prices'])
                # add guest chat request to guest usage tracker
                if str(user_id) not in self.config['allowed_user_ids'].split(',') and 'guests' in self.usage:
                    self.usage["guests"].add_image_request(image_size, self.config['image_prices'])

                edited_images = [InputMediaDocument(media=url, filename=f'image{i+1}.png') for i, url in enumerate(edited_image_urls)]

                await update.effective_message.reply_media_group(
                    reply_to_message_id=get_reply_to_message_id(self.config, update),
                    media=edited_images
                )

            else:
                
                try:
                
                    if isinstance(update.message.effective_attachment, tuple):
                        image_file = await update.message.effective_attachment[-1].get_file()
                    elif isinstance(update.message.effective_attachment, Document):
                        image_file = await update.message.effective_attachment.get_file()
                    else:
                        await update.effective_message.reply_text(
                            message_thread_id=get_thread_id(update),
                            reply_to_message_id=get_reply_to_message_id(self.config, update),
                            text=localized_text('missing_image', bot_language)
                        )
                        return
                    
                    logging.info(f'New image edit request received from user {update.message.from_user.name} '
                                f'(id: {update.message.from_user.id})')

                    image = io.BytesIO(await image_file.download_as_bytearray())

                    
                except Exception as e:
                    logging.exception(e)
                    await update.effective_message.reply_text(
                        message_thread_id=get_thread_id(update),
                        reply_to_message_id=get_reply_to_message_id(self.config, update),
                        text=(
                            f"{localized_text('media_download_fail', bot_language)[0]}: "
                            f"{str(e)}. {localized_text('media_download_fail', bot_language)[1]}"
                        )
                    )
                    return

                # convert jpg from telegram to png as understood by openai

                image_png = io.BytesIO()

                try:
                    original_image = Image.open(image)
                    
                    original_image.save(image_png, format='PNG')
                    image_png.seek(0)

                    

=======
            try:
                media_file = await context.bot.get_file(image.file_id)
                temp_file = io.BytesIO(await media_file.download_as_bytearray())
            except Exception as e:
                logging.exception(e)
                await update.effective_message.reply_text(
                    message_thread_id=get_thread_id(update),
                    reply_to_message_id=get_reply_to_message_id(self.config, update),
                    text=(
                        f"{localized_text('media_download_fail', bot_language)[0]}: "
                        f"{str(e)}. {localized_text('media_download_fail', bot_language)[1]}"
                    ),
                    parse_mode=constants.ParseMode.MARKDOWN
                )
                return
            
            # convert jpg from telegram to png as understood by openai

            temp_file_png = io.BytesIO()

            try:
                original_image = Image.open(temp_file)
                
                original_image.save(temp_file_png, format='PNG')
                logging.info(f'New vision request received from user {update.message.from_user.name} '
                             f'(id: {update.message.from_user.id})')

            except Exception as e:
                logging.exception(e)
                await update.effective_message.reply_text(
                    message_thread_id=get_thread_id(update),
                    reply_to_message_id=get_reply_to_message_id(self.config, update),
                    text=localized_text('media_type_fail', bot_language)
                )
            
            

            user_id = update.message.from_user.id
            if user_id not in self.usage:
                self.usage[user_id] = UsageTracker(user_id, update.message.from_user.name)

            if self.config['stream']:

                stream_response = self.openai.interpret_image_stream(chat_id=chat_id, fileobj=temp_file_png, prompt=prompt)
                i = 0
                prev = ''
                sent_message = None
                backoff = 0
                stream_chunk = 0

                async for content, tokens in stream_response:
                    if is_direct_result(content):
                        return await handle_direct_result(self.config, update, content)

                    if len(content.strip()) == 0:
                        continue

                    stream_chunks = split_into_chunks(content)
                    if len(stream_chunks) > 1:
                        content = stream_chunks[-1]
                        if stream_chunk != len(stream_chunks) - 1:
                            stream_chunk += 1
                            try:
                                await edit_message_with_retry(context, chat_id, str(sent_message.message_id),
                                                              stream_chunks[-2])
                            except:
                                pass
                            try:
                                sent_message = await update.effective_message.reply_text(
                                    message_thread_id=get_thread_id(update),
                                    text=content if len(content) > 0 else "..."
                                )
                            except:
                                pass
                            continue

                    cutoff = get_stream_cutoff_values(update, content)
                    cutoff += backoff

                    if i == 0:
                        try:
                            if sent_message is not None:
                                await context.bot.delete_message(chat_id=sent_message.chat_id,
                                                                 message_id=sent_message.message_id)
                            sent_message = await update.effective_message.reply_text(
                                message_thread_id=get_thread_id(update),
                                reply_to_message_id=get_reply_to_message_id(self.config, update),
                                text=content,
                            )
                        except:
                            continue

                    elif abs(len(content) - len(prev)) > cutoff or tokens != 'not_finished':
                        prev = content

                        try:
                            use_markdown = tokens != 'not_finished'
                            await edit_message_with_retry(context, chat_id, str(sent_message.message_id),
                                                          text=content, markdown=use_markdown)

                        except RetryAfter as e:
                            backoff += 5
                            await asyncio.sleep(e.retry_after)
                            continue

                        except TimedOut:
                            backoff += 5
                            await asyncio.sleep(0.5)
                            continue

                        except Exception:
                            backoff += 5
                            continue

                        await asyncio.sleep(0.01)

                    i += 1
                    if tokens != 'not_finished':
                        total_tokens = int(tokens)

                
            else:

                try:
                    interpretation, total_tokens = await self.openai.interpret_image(chat_id, temp_file_png, prompt=prompt)


                    try:
                        await update.effective_message.reply_text(
                            message_thread_id=get_thread_id(update),
                            reply_to_message_id=get_reply_to_message_id(self.config, update),
                            text=interpretation,
                            parse_mode=constants.ParseMode.MARKDOWN
                        )
                    except BadRequest:
                        try:
                            await update.effective_message.reply_text(
                                message_thread_id=get_thread_id(update),
                                reply_to_message_id=get_reply_to_message_id(self.config, update),
                                text=interpretation
                            )
                        except Exception as e:
                            logging.exception(e)
                            await update.effective_message.reply_text(
                                message_thread_id=get_thread_id(update),
                                reply_to_message_id=get_reply_to_message_id(self.config, update),
                                text=f"{localized_text('vision_fail', bot_language)}: {str(e)}",
                                parse_mode=constants.ParseMode.MARKDOWN
                            )
>>>>>>> dc51eb0f
                except Exception as e:
                    logging.exception(e)
                    await update.effective_message.reply_text(
                        message_thread_id=get_thread_id(update),
                        reply_to_message_id=get_reply_to_message_id(self.config, update),
<<<<<<< HEAD
                        text=localized_text('media_type_fail', bot_language)
                    )
                
                

                

                try:
                    
                    prompt = update.message.caption[len('/edit '):].replace('\n', ' ')
                    caption = f'prompt: {prompt}\nReply to this message with the masked image'

                    await update.effective_message.reply_document(
                        reply_to_message_id=get_reply_to_message_id(self.config, update),
                        document=image_png, filename="image.png", caption=caption
                    )
                    
                except Exception as e:
                    logging.exception(e)
                    await update.effective_message.reply_text(
                        message_thread_id=get_thread_id(update),
                        reply_to_message_id=get_reply_to_message_id(self.config, update),
                        text=f"{localized_text('edit_image_fail', bot_language)}: {str(e)}",
                        parse_mode=constants.ParseMode.MARKDOWN
                    )
=======
                        text=f"{localized_text('vision_fail', bot_language)}: {str(e)}",
                        parse_mode=constants.ParseMode.MARKDOWN
                    )
            vision_token_price = self.config['vision_token_price']
            self.usage[user_id].add_vision_tokens(total_tokens, vision_token_price)

            allowed_user_ids = self.config['allowed_user_ids'].split(',')
            if str(user_id) not in allowed_user_ids and 'guests' in self.usage:
                self.usage["guests"].add_vision_tokens(total_tokens, vision_token_price)
>>>>>>> dc51eb0f

        await wrap_with_indicator(update, context, _execute, constants.ChatAction.TYPING)

    async def prompt(self, update: Update, context: ContextTypes.DEFAULT_TYPE):
        """
        React to incoming messages and respond accordingly.
        """
        if update.edited_message or not update.message or update.message.via_bot:
            return

        if not await self.check_allowed_and_within_budget(update, context):
            return

        logging.info(
            f'New message received from user {update.message.from_user.name} (id: {update.message.from_user.id})')
        chat_id = update.effective_chat.id
        user_id = update.message.from_user.id
        prompt = message_text(update.message)
        self.last_message[chat_id] = prompt

        if is_group_chat(update):
            trigger_keyword = self.config['group_trigger_keyword']

            if prompt.lower().startswith(trigger_keyword.lower()) or update.message.text.lower().startswith('/chat'):
                if prompt.lower().startswith(trigger_keyword.lower()):
                    prompt = prompt[len(trigger_keyword):].strip()

                if update.message.reply_to_message and \
                        update.message.reply_to_message.text and \
                        update.message.reply_to_message.from_user.id != context.bot.id:
                    prompt = f'"{update.message.reply_to_message.text}" {prompt}'
            else:
                if update.message.reply_to_message and update.message.reply_to_message.from_user.id == context.bot.id:
                    logging.info('Message is a reply to the bot, allowing...')
                else:
                    logging.warning('Message does not start with trigger keyword, ignoring...')
                    return

        try:
            total_tokens = 0

            if self.config['stream']:
                await update.effective_message.reply_chat_action(
                    action=constants.ChatAction.TYPING,
                    message_thread_id=get_thread_id(update)
                )

                stream_response = self.openai.get_chat_response_stream(chat_id=chat_id, query=prompt)
                i = 0
                prev = ''
                sent_message = None
                backoff = 0
                stream_chunk = 0

                async for content, tokens in stream_response:
                    if is_direct_result(content):
                        return await handle_direct_result(self.config, update, content)

                    if len(content.strip()) == 0:
                        continue

                    stream_chunks = split_into_chunks(content)
                    if len(stream_chunks) > 1:
                        content = stream_chunks[-1]
                        if stream_chunk != len(stream_chunks) - 1:
                            stream_chunk += 1
                            try:
                                await edit_message_with_retry(context, chat_id, str(sent_message.message_id),
                                                              stream_chunks[-2])
                            except:
                                pass
                            try:
                                sent_message = await update.effective_message.reply_text(
                                    message_thread_id=get_thread_id(update),
                                    text=content if len(content) > 0 else "..."
                                )
                            except:
                                pass
                            continue

                    cutoff = get_stream_cutoff_values(update, content)
                    cutoff += backoff

                    if i == 0:
                        try:
                            if sent_message is not None:
                                await context.bot.delete_message(chat_id=sent_message.chat_id,
                                                                 message_id=sent_message.message_id)
                            sent_message = await update.effective_message.reply_text(
                                message_thread_id=get_thread_id(update),
                                reply_to_message_id=get_reply_to_message_id(self.config, update),
                                text=content,
                            )
                        except:
                            continue

                    elif abs(len(content) - len(prev)) > cutoff or tokens != 'not_finished':
                        prev = content

                        try:
                            use_markdown = tokens != 'not_finished'
                            await edit_message_with_retry(context, chat_id, str(sent_message.message_id),
                                                          text=content, markdown=use_markdown)

                        except RetryAfter as e:
                            backoff += 5
                            await asyncio.sleep(e.retry_after)
                            continue

                        except TimedOut:
                            backoff += 5
                            await asyncio.sleep(0.5)
                            continue

                        except Exception:
                            backoff += 5
                            continue

                        await asyncio.sleep(0.01)

                    i += 1
                    if tokens != 'not_finished':
                        total_tokens = int(tokens)

            else:
                async def _reply():
                    nonlocal total_tokens
                    response, total_tokens = await self.openai.get_chat_response(chat_id=chat_id, query=prompt)

                    if is_direct_result(response):
                        return await handle_direct_result(self.config, update, response)

                    # Split into chunks of 4096 characters (Telegram's message limit)
                    chunks = split_into_chunks(response)

                    for index, chunk in enumerate(chunks):
                        try:
                            await update.effective_message.reply_text(
                                message_thread_id=get_thread_id(update),
                                reply_to_message_id=get_reply_to_message_id(self.config,
                                                                            update) if index == 0 else None,
                                text=chunk,
                                parse_mode=constants.ParseMode.MARKDOWN
                            )
                        except Exception:
                            try:
                                await update.effective_message.reply_text(
                                    message_thread_id=get_thread_id(update),
                                    reply_to_message_id=get_reply_to_message_id(self.config,
                                                                                update) if index == 0 else None,
                                    text=chunk
                                )
                            except Exception as exception:
                                raise exception

                await wrap_with_indicator(update, context, _reply, constants.ChatAction.TYPING)

            add_chat_request_to_usage_tracker(self.usage, self.config, user_id, total_tokens)

        except Exception as e:
            logging.exception(e)
            await update.effective_message.reply_text(
                message_thread_id=get_thread_id(update),
                reply_to_message_id=get_reply_to_message_id(self.config, update),
                text=f"{localized_text('chat_fail', self.config['bot_language'])} {str(e)}",
                parse_mode=constants.ParseMode.MARKDOWN
            )

    async def inline_query(self, update: Update, context: ContextTypes.DEFAULT_TYPE) -> None:
        """
        Handle the inline query. This is run when you type: @botusername <query>
        """
        query = update.inline_query.query
        if len(query) < 3:
            return
        if not await self.check_allowed_and_within_budget(update, context, is_inline=True):
            return

        callback_data_suffix = "gpt:"
        result_id = str(uuid4())
        self.inline_queries_cache[result_id] = query
        callback_data = f'{callback_data_suffix}{result_id}'

        await self.send_inline_query_result(update, result_id, message_content=query, callback_data=callback_data)

    async def send_inline_query_result(self, update: Update, result_id, message_content, callback_data=""):
        """
        Send inline query result
        """
        try:
            reply_markup = None
            bot_language = self.config['bot_language']
            if callback_data:
                reply_markup = InlineKeyboardMarkup([[
                    InlineKeyboardButton(text=f'🤖 {localized_text("answer_with_chatgpt", bot_language)}',
                                         callback_data=callback_data)
                ]])

            inline_query_result = InlineQueryResultArticle(
                id=result_id,
                title=localized_text("ask_chatgpt", bot_language),
                input_message_content=InputTextMessageContent(message_content),
                description=message_content,
                thumb_url='https://user-images.githubusercontent.com/11541888/223106202-7576ff11-2c8e-408d-94ea'
                          '-b02a7a32149a.png',
                reply_markup=reply_markup
            )

            await update.inline_query.answer([inline_query_result], cache_time=0)
        except Exception as e:
            logging.error(f'An error occurred while generating the result card for inline query {e}')

    async def handle_callback_inline_query(self, update: Update, context: CallbackContext):
        """
        Handle the callback query from the inline query result
        """
        callback_data = update.callback_query.data
        user_id = update.callback_query.from_user.id
        inline_message_id = update.callback_query.inline_message_id
        name = update.callback_query.from_user.name
        callback_data_suffix = "gpt:"
        query = ""
        bot_language = self.config['bot_language']
        answer_tr = localized_text("answer", bot_language)
        loading_tr = localized_text("loading", bot_language)

        try:
            if callback_data.startswith(callback_data_suffix):
                unique_id = callback_data.split(':')[1]
                total_tokens = 0

                # Retrieve the prompt from the cache
                query = self.inline_queries_cache.get(unique_id)
                if query:
                    self.inline_queries_cache.pop(unique_id)
                else:
                    error_message = (
                        f'{localized_text("error", bot_language)}. '
                        f'{localized_text("try_again", bot_language)}'
                    )
                    await edit_message_with_retry(context, chat_id=None, message_id=inline_message_id,
                                                  text=f'{query}\n\n_{answer_tr}:_\n{error_message}',
                                                  is_inline=True)
                    return

                unavailable_message = localized_text("function_unavailable_in_inline_mode", bot_language)
                if self.config['stream']:
                    stream_response = self.openai.get_chat_response_stream(chat_id=user_id, query=query)
                    i = 0
                    prev = ''
                    backoff = 0
                    async for content, tokens in stream_response:
                        if is_direct_result(content):
                            cleanup_intermediate_files(content)
                            await edit_message_with_retry(context, chat_id=None,
                                                          message_id=inline_message_id,
                                                          text=f'{query}\n\n_{answer_tr}:_\n{unavailable_message}',
                                                          is_inline=True)
                            return

                        if len(content.strip()) == 0:
                            continue

                        cutoff = get_stream_cutoff_values(update, content)
                        cutoff += backoff

                        if i == 0:
                            try:
                                await edit_message_with_retry(context, chat_id=None,
                                                              message_id=inline_message_id,
                                                              text=f'{query}\n\n{answer_tr}:\n{content}',
                                                              is_inline=True)
                            except:
                                continue

                        elif abs(len(content) - len(prev)) > cutoff or tokens != 'not_finished':
                            prev = content
                            try:
                                use_markdown = tokens != 'not_finished'
                                divider = '_' if use_markdown else ''
                                text = f'{query}\n\n{divider}{answer_tr}:{divider}\n{content}'

                                # We only want to send the first 4096 characters. No chunking allowed in inline mode.
                                text = text[:4096]

                                await edit_message_with_retry(context, chat_id=None, message_id=inline_message_id,
                                                              text=text, markdown=use_markdown, is_inline=True)

                            except RetryAfter as e:
                                backoff += 5
                                await asyncio.sleep(e.retry_after)
                                continue
                            except TimedOut:
                                backoff += 5
                                await asyncio.sleep(0.5)
                                continue
                            except Exception:
                                backoff += 5
                                continue

                            await asyncio.sleep(0.01)

                        i += 1
                        if tokens != 'not_finished':
                            total_tokens = int(tokens)

                else:
                    async def _send_inline_query_response():
                        nonlocal total_tokens
                        # Edit the current message to indicate that the answer is being processed
                        await context.bot.edit_message_text(inline_message_id=inline_message_id,
                                                            text=f'{query}\n\n_{answer_tr}:_\n{loading_tr}',
                                                            parse_mode=constants.ParseMode.MARKDOWN)

                        logging.info(f'Generating response for inline query by {name}')
                        response, total_tokens = await self.openai.get_chat_response(chat_id=user_id, query=query)

                        if is_direct_result(response):
                            cleanup_intermediate_files(response)
                            await edit_message_with_retry(context, chat_id=None,
                                                          message_id=inline_message_id,
                                                          text=f'{query}\n\n_{answer_tr}:_\n{unavailable_message}',
                                                          is_inline=True)
                            return

                        text_content = f'{query}\n\n_{answer_tr}:_\n{response}'

                        # We only want to send the first 4096 characters. No chunking allowed in inline mode.
                        text_content = text_content[:4096]

                        # Edit the original message with the generated content
                        await edit_message_with_retry(context, chat_id=None, message_id=inline_message_id,
                                                      text=text_content, is_inline=True)

                    await wrap_with_indicator(update, context, _send_inline_query_response,
                                              constants.ChatAction.TYPING, is_inline=True)

                add_chat_request_to_usage_tracker(self.usage, self.config, user_id, total_tokens)

        except Exception as e:
            logging.error(f'Failed to respond to an inline query via button callback: {e}')
            logging.exception(e)
            localized_answer = localized_text('chat_fail', self.config['bot_language'])
            await edit_message_with_retry(context, chat_id=None, message_id=inline_message_id,
                                          text=f"{query}\n\n_{answer_tr}:_\n{localized_answer} {str(e)}",
                                          is_inline=True)

    async def check_allowed_and_within_budget(self, update: Update, context: ContextTypes.DEFAULT_TYPE,
                                              is_inline=False) -> bool:
        """
        Checks if the user is allowed to use the bot and if they are within their budget
        :param update: Telegram update object
        :param context: Telegram context object
        :param is_inline: Boolean flag for inline queries
        :return: Boolean indicating if the user is allowed to use the bot
        """
        name = update.inline_query.from_user.name if is_inline else update.message.from_user.name
        user_id = update.inline_query.from_user.id if is_inline else update.message.from_user.id

        if not await is_allowed(self.config, update, context, is_inline=is_inline):
            logging.warning(f'User {name} (id: {user_id}) is not allowed to use the bot')
            await self.send_disallowed_message(update, context, is_inline)
            return False
        if not is_within_budget(self.config, self.usage, update, is_inline=is_inline):
            logging.warning(f'User {name} (id: {user_id}) reached their usage limit')
            await self.send_budget_reached_message(update, context, is_inline)
            return False

        return True

    async def send_disallowed_message(self, update: Update, _: ContextTypes.DEFAULT_TYPE, is_inline=False):
        """
        Sends the disallowed message to the user.
        """
        if not is_inline:
            await update.effective_message.reply_text(
                message_thread_id=get_thread_id(update),
                text=self.disallowed_message,
                disable_web_page_preview=True
            )
        else:
            result_id = str(uuid4())
            await self.send_inline_query_result(update, result_id, message_content=self.disallowed_message)

    async def send_budget_reached_message(self, update: Update, _: ContextTypes.DEFAULT_TYPE, is_inline=False):
        """
        Sends the budget reached message to the user.
        """
        if not is_inline:
            await update.effective_message.reply_text(
                message_thread_id=get_thread_id(update),
                text=self.budget_limit_message
            )
        else:
            result_id = str(uuid4())
            await self.send_inline_query_result(update, result_id, message_content=self.budget_limit_message)

    async def post_init(self, application: Application) -> None:
        """
        Post initialization hook for the bot.
        """
        await application.bot.set_my_commands(self.group_commands, scope=BotCommandScopeAllGroupChats())
        await application.bot.set_my_commands(self.commands)

    def run(self):
        """
        Runs the bot indefinitely until the user presses Ctrl+C
        """
        application = ApplicationBuilder() \
            .token(self.config['token']) \
            .proxy_url(self.config['proxy']) \
            .get_updates_proxy_url(self.config['proxy']) \
            .post_init(self.post_init) \
            .concurrent_updates(True) \
            .build()

        application.add_handler(CommandHandler('reset', self.reset))
        application.add_handler(CommandHandler('help', self.help))
        application.add_handler(CommandHandler('image', self.image))
        application.add_handler(MessageHandler(((filters.PHOTO|filters.Document.IMAGE)&filters.CaptionRegex('^/edit.*')), self.edit_image))
        application.add_handler(CommandHandler('tts', self.tts))
        application.add_handler(CommandHandler('start', self.help))
        application.add_handler(CommandHandler('stats', self.stats))
        application.add_handler(CommandHandler('resend', self.resend))
        application.add_handler(CommandHandler(
            'chat', self.prompt, filters=filters.ChatType.GROUP | filters.ChatType.SUPERGROUP)
        )
        application.add_handler(MessageHandler(
            filters.PHOTO | filters.Document.IMAGE,
            self.vision))
        application.add_handler(MessageHandler(
            filters.AUDIO | filters.VOICE | filters.Document.AUDIO |
            filters.VIDEO | filters.VIDEO_NOTE | filters.Document.VIDEO,
            self.transcribe))
        application.add_handler(MessageHandler(filters.TEXT & (~filters.COMMAND), self.prompt))
        application.add_handler(InlineQueryHandler(self.inline_query, chat_types=[
            constants.ChatType.GROUP, constants.ChatType.SUPERGROUP, constants.ChatType.PRIVATE
        ]))
        application.add_handler(CallbackQueryHandler(self.handle_callback_inline_query))

        application.add_error_handler(error_handler)

        application.run_polling()<|MERGE_RESOLUTION|>--- conflicted
+++ resolved
@@ -9,16 +9,13 @@
 from telegram import BotCommandScopeAllGroupChats, Update, constants
 from telegram import InlineKeyboardMarkup, InlineKeyboardButton, InlineQueryResultArticle
 from telegram import InputTextMessageContent, BotCommand
-<<<<<<< HEAD
 from telegram import PhotoSize, Document, InputMediaDocument
-from telegram.error import RetryAfter, TimedOut
-=======
 from telegram.error import RetryAfter, TimedOut, BadRequest
->>>>>>> dc51eb0f
 from telegram.ext import ApplicationBuilder, CommandHandler, MessageHandler, \
     filters, InlineQueryHandler, CallbackQueryHandler, Application, ContextTypes, CallbackContext
 
 from pydub import AudioSegment
+from PIL import Image
 from PIL import Image
 
 from utils import is_group_chat, get_thread_id, message_text, wrap_with_indicator, split_into_chunks, \
@@ -456,20 +453,6 @@
 
         await wrap_with_indicator(update, context, _execute, constants.ChatAction.TYPING)
 
-<<<<<<< HEAD
-    async def edit_image(self, update: Update, context: ContextTypes.DEFAULT_TYPE):
-        """
-        Edit image using Dalle-2.
-        """
-        if not self.config['enable_image_editing'] or not await self.check_allowed_and_within_budget(update, context):
-            return
-
-        chat_id = update.effective_chat.id
-        
-        if is_group_chat(update):
-            if self.config['ignore_group_image_editing']:
-                logging.info(f'Image edit coming from group chat, ignoring...')
-=======
     async def vision(self, update: Update, context: ContextTypes.DEFAULT_TYPE):
         """
         Interpret image using vision model.
@@ -483,148 +466,19 @@
         if is_group_chat(update):
             if self.config['ignore_group_vision']:
                 logging.info(f'Vision coming from group chat, ignoring...')
->>>>>>> dc51eb0f
                 return
             else:
                 trigger_keyword = self.config['group_trigger_keyword']
                 if (prompt is None and trigger_keyword != '') or \
                    (prompt is not None and not prompt.lower().startswith(trigger_keyword.lower())):
-<<<<<<< HEAD
-                    logging.info(f'Image edit coming from group chat with wrong keyword, ignoring...')
-                    return
-        
-        
-
-=======
                     logging.info(f'Vision coming from group chat with wrong keyword, ignoring...')
                     return
         
         image = update.message.effective_attachment[-1]
->>>>>>> dc51eb0f
         
 
         async def _execute():
             bot_language = self.config['bot_language']
-<<<<<<< HEAD
-            
-            
-
-            if update.message.reply_to_message:
-
-
-                
-
-                logging.info(f'New mask for image edit request received from user {update.message.from_user.name} '
-                                f'(id: {update.message.from_user.id})')
-
-                try:
-                    rmes = update.message.reply_to_message
-                    prompt = rmes.caption.split('\n')[0][len('prompt: '):]
-
-                    if isinstance(update.message.effective_attachment, tuple):
-                        image_file = await update.message.effective_attachment[-1].get_file()
-                    elif isinstance(update.message.effective_attachment, Document):
-                        image_file = await update.message.effective_attachment.get_file()
-                    else:
-                        await update.effective_message.reply_text(
-                            message_thread_id=get_thread_id(update),
-                            reply_to_message_id=get_reply_to_message_id(self.config, update),
-                            text=localized_text('wrong_image_mask', bot_language)
-                        )
-                        return
-                    
-                    image = io.BytesIO(await image_file.download_as_bytearray())
-
-                    orig_image_file = await rmes.effective_attachment.get_file()
-                    orig_image = io.BytesIO(await orig_image_file.download_as_bytearray())
-
-                except Exception as e:
-                    logging.exception(e)
-                    await update.effective_message.reply_text(
-                        message_thread_id=get_thread_id(update),
-                        reply_to_message_id=get_reply_to_message_id(self.config, update),
-                        text=(
-                            f"{localized_text('media_download_fail', bot_language)[0]}: "
-                            f"{str(e)}. {localized_text('media_download_fail', bot_language)[1]}"
-                        )
-                    )
-                    return
-
-                user_id = update.message.from_user.id
-                if user_id not in self.usage:
-                    self.usage[user_id] = UsageTracker(user_id, update.message.from_user.name)
-
-                try:
-                    edited_image_urls, image_size = await self.openai.edit_image(chat_id, orig_image, image, prompt)
-                except Exception as e:
-                    logging.exception(e)
-                    await update.effective_message.reply_text(
-                        message_thread_id=get_thread_id(update),
-                        reply_to_message_id=get_reply_to_message_id(self.config, update),
-                        text=str(e)
-                    )
-
-                # add image request to users usage tracker
-                user_id = update.message.from_user.id
-                self.usage[user_id].add_image_request(image_size, self.config['image_prices'])
-                # add guest chat request to guest usage tracker
-                if str(user_id) not in self.config['allowed_user_ids'].split(',') and 'guests' in self.usage:
-                    self.usage["guests"].add_image_request(image_size, self.config['image_prices'])
-
-                edited_images = [InputMediaDocument(media=url, filename=f'image{i+1}.png') for i, url in enumerate(edited_image_urls)]
-
-                await update.effective_message.reply_media_group(
-                    reply_to_message_id=get_reply_to_message_id(self.config, update),
-                    media=edited_images
-                )
-
-            else:
-                
-                try:
-                
-                    if isinstance(update.message.effective_attachment, tuple):
-                        image_file = await update.message.effective_attachment[-1].get_file()
-                    elif isinstance(update.message.effective_attachment, Document):
-                        image_file = await update.message.effective_attachment.get_file()
-                    else:
-                        await update.effective_message.reply_text(
-                            message_thread_id=get_thread_id(update),
-                            reply_to_message_id=get_reply_to_message_id(self.config, update),
-                            text=localized_text('missing_image', bot_language)
-                        )
-                        return
-                    
-                    logging.info(f'New image edit request received from user {update.message.from_user.name} '
-                                f'(id: {update.message.from_user.id})')
-
-                    image = io.BytesIO(await image_file.download_as_bytearray())
-
-                    
-                except Exception as e:
-                    logging.exception(e)
-                    await update.effective_message.reply_text(
-                        message_thread_id=get_thread_id(update),
-                        reply_to_message_id=get_reply_to_message_id(self.config, update),
-                        text=(
-                            f"{localized_text('media_download_fail', bot_language)[0]}: "
-                            f"{str(e)}. {localized_text('media_download_fail', bot_language)[1]}"
-                        )
-                    )
-                    return
-
-                # convert jpg from telegram to png as understood by openai
-
-                image_png = io.BytesIO()
-
-                try:
-                    original_image = Image.open(image)
-                    
-                    original_image.save(image_png, format='PNG')
-                    image_png.seek(0)
-
-                    
-
-=======
             try:
                 media_file = await context.bot.get_file(image.file_id)
                 temp_file = io.BytesIO(await media_file.download_as_bytearray())
@@ -774,13 +628,172 @@
                                 text=f"{localized_text('vision_fail', bot_language)}: {str(e)}",
                                 parse_mode=constants.ParseMode.MARKDOWN
                             )
->>>>>>> dc51eb0f
                 except Exception as e:
                     logging.exception(e)
                     await update.effective_message.reply_text(
                         message_thread_id=get_thread_id(update),
                         reply_to_message_id=get_reply_to_message_id(self.config, update),
-<<<<<<< HEAD
+                        text=f"{localized_text('vision_fail', bot_language)}: {str(e)}",
+                        parse_mode=constants.ParseMode.MARKDOWN
+                    )
+            vision_token_price = self.config['vision_token_price']
+            self.usage[user_id].add_vision_tokens(total_tokens, vision_token_price)
+
+            allowed_user_ids = self.config['allowed_user_ids'].split(',')
+            if str(user_id) not in allowed_user_ids and 'guests' in self.usage:
+                self.usage["guests"].add_vision_tokens(total_tokens, vision_token_price)
+
+        await wrap_with_indicator(update, context, _execute, constants.ChatAction.TYPING)
+
+    async def edit_image(self, update: Update, context: ContextTypes.DEFAULT_TYPE):
+        """
+        Edit image using Dalle-2.
+        """
+        if not self.config['enable_image_editing'] or not await self.check_allowed_and_within_budget(update, context):
+            return
+
+        chat_id = update.effective_chat.id
+        
+        if is_group_chat(update):
+            if self.config['ignore_group_image_editing']:
+                logging.info(f'Image edit coming from group chat, ignoring...')
+                return
+            else:
+                trigger_keyword = self.config['group_trigger_keyword']
+                if (prompt is None and trigger_keyword != '') or \
+                   (prompt is not None and not prompt.lower().startswith(trigger_keyword.lower())):
+                    logging.info(f'Image edit coming from group chat with wrong keyword, ignoring...')
+                    return
+        
+        
+
+        
+
+        async def _execute():
+            bot_language = self.config['bot_language']
+            
+            
+
+            if update.message.reply_to_message:
+
+
+                
+
+                logging.info(f'New mask for image edit request received from user {update.message.from_user.name} '
+                                f'(id: {update.message.from_user.id})')
+
+                try:
+                    rmes = update.message.reply_to_message
+                    prompt = rmes.caption.split('\n')[0][len('prompt: '):]
+
+                    if isinstance(update.message.effective_attachment, tuple):
+                        image_file = await update.message.effective_attachment[-1].get_file()
+                    elif isinstance(update.message.effective_attachment, Document):
+                        image_file = await update.message.effective_attachment.get_file()
+                    else:
+                        await update.effective_message.reply_text(
+                            message_thread_id=get_thread_id(update),
+                            reply_to_message_id=get_reply_to_message_id(self.config, update),
+                            text=localized_text('wrong_image_mask', bot_language)
+                        )
+                        return
+                    
+                    image = io.BytesIO(await image_file.download_as_bytearray())
+
+                    orig_image_file = await rmes.effective_attachment.get_file()
+                    orig_image = io.BytesIO(await orig_image_file.download_as_bytearray())
+
+                except Exception as e:
+                    logging.exception(e)
+                    await update.effective_message.reply_text(
+                        message_thread_id=get_thread_id(update),
+                        reply_to_message_id=get_reply_to_message_id(self.config, update),
+                        text=(
+                            f"{localized_text('media_download_fail', bot_language)[0]}: "
+                            f"{str(e)}. {localized_text('media_download_fail', bot_language)[1]}"
+                        )
+                    )
+                    return
+
+                user_id = update.message.from_user.id
+                if user_id not in self.usage:
+                    self.usage[user_id] = UsageTracker(user_id, update.message.from_user.name)
+
+                try:
+                    edited_image_urls, image_size = await self.openai.edit_image(chat_id, orig_image, image, prompt)
+                except Exception as e:
+                    logging.exception(e)
+                    await update.effective_message.reply_text(
+                        message_thread_id=get_thread_id(update),
+                        reply_to_message_id=get_reply_to_message_id(self.config, update),
+                        text=str(e)
+                    )
+
+                # add image request to users usage tracker
+                user_id = update.message.from_user.id
+                self.usage[user_id].add_image_request(image_size, self.config['image_prices'])
+                # add guest chat request to guest usage tracker
+                if str(user_id) not in self.config['allowed_user_ids'].split(',') and 'guests' in self.usage:
+                    self.usage["guests"].add_image_request(image_size, self.config['image_prices'])
+
+                edited_images = [InputMediaDocument(media=url, filename=f'image{i+1}.png') for i, url in enumerate(edited_image_urls)]
+
+                await update.effective_message.reply_media_group(
+                    reply_to_message_id=get_reply_to_message_id(self.config, update),
+                    media=edited_images
+                )
+
+            else:
+                
+                try:
+                
+                    if isinstance(update.message.effective_attachment, tuple):
+                        image_file = await update.message.effective_attachment[-1].get_file()
+                    elif isinstance(update.message.effective_attachment, Document):
+                        image_file = await update.message.effective_attachment.get_file()
+                    else:
+                        await update.effective_message.reply_text(
+                            message_thread_id=get_thread_id(update),
+                            reply_to_message_id=get_reply_to_message_id(self.config, update),
+                            text=localized_text('missing_image', bot_language)
+                        )
+                        return
+                    
+                    logging.info(f'New image edit request received from user {update.message.from_user.name} '
+                                f'(id: {update.message.from_user.id})')
+
+                    image = io.BytesIO(await image_file.download_as_bytearray())
+
+                    
+                except Exception as e:
+                    logging.exception(e)
+                    await update.effective_message.reply_text(
+                        message_thread_id=get_thread_id(update),
+                        reply_to_message_id=get_reply_to_message_id(self.config, update),
+                        text=(
+                            f"{localized_text('media_download_fail', bot_language)[0]}: "
+                            f"{str(e)}. {localized_text('media_download_fail', bot_language)[1]}"
+                        )
+                    )
+                    return
+
+                # convert jpg from telegram to png as understood by openai
+
+                image_png = io.BytesIO()
+
+                try:
+                    original_image = Image.open(image)
+                    
+                    original_image.save(image_png, format='PNG')
+                    image_png.seek(0)
+
+                    
+
+                except Exception as e:
+                    logging.exception(e)
+                    await update.effective_message.reply_text(
+                        message_thread_id=get_thread_id(update),
+                        reply_to_message_id=get_reply_to_message_id(self.config, update),
                         text=localized_text('media_type_fail', bot_language)
                     )
                 
@@ -806,17 +819,6 @@
                         text=f"{localized_text('edit_image_fail', bot_language)}: {str(e)}",
                         parse_mode=constants.ParseMode.MARKDOWN
                     )
-=======
-                        text=f"{localized_text('vision_fail', bot_language)}: {str(e)}",
-                        parse_mode=constants.ParseMode.MARKDOWN
-                    )
-            vision_token_price = self.config['vision_token_price']
-            self.usage[user_id].add_vision_tokens(total_tokens, vision_token_price)
-
-            allowed_user_ids = self.config['allowed_user_ids'].split(',')
-            if str(user_id) not in allowed_user_ids and 'guests' in self.usage:
-                self.usage["guests"].add_vision_tokens(total_tokens, vision_token_price)
->>>>>>> dc51eb0f
 
         await wrap_with_indicator(update, context, _execute, constants.ChatAction.TYPING)
 
