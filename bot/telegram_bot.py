from __future__ import annotations

import asyncio
import logging
import os

from uuid import uuid4
from telegram import BotCommandScopeAllGroupChats, Update, constants
from telegram import InlineKeyboardMarkup, InlineKeyboardButton, InlineQueryResultArticle
from telegram import InputTextMessageContent, BotCommand
from telegram.error import RetryAfter, TimedOut
from telegram.ext import ApplicationBuilder, CommandHandler, MessageHandler, \
    filters, InlineQueryHandler, CallbackQueryHandler, Application, ContextTypes, CallbackContext

from pydub import AudioSegment

from utils import is_group_chat, get_thread_id, message_text, wrap_with_indicator, split_into_chunks, \
    edit_message_with_retry, get_stream_cutoff_values, is_allowed, get_remaining_budget, is_admin, is_within_budget, \
    get_reply_to_message_id, add_chat_request_to_usage_tracker, error_handler
from openai_helper import OpenAIHelper, localized_text
from usage_tracker import UsageTracker


class ChatGPTTelegramBot:
    """
    Class representing a ChatGPT Telegram Bot.
    """

    def __init__(self, config: dict, openai: OpenAIHelper):
        """
        Initializes the bot with the given configuration and GPT bot object.
        :param config: A dictionary containing the bot configuration
        :param openai: OpenAIHelper object
        """
        self.config = config
        self.openai = openai
        bot_language = self.config['bot_language']
        self.commands = [
            BotCommand(command='help', description=localized_text(
                'help_description', bot_language)),
            BotCommand(command='reset', description=localized_text(
                'reset_description', bot_language)),
            BotCommand(command='image', description=localized_text(
                'image_description', bot_language)),
            BotCommand(command='stats', description=localized_text(
                'stats_description', bot_language)),
            BotCommand(command='resend', description=localized_text(
                'resend_description', bot_language)),
            BotCommand(command='unsend', description=localized_text(
                'unsend_description', bot_language))
        ]
<<<<<<< HEAD
        self.group_commands = [
            BotCommand(command='chat',
                       description=localized_text('chat_description', bot_language))
        ] + self.commands
=======
        self.group_commands = [BotCommand(
            command='chat', description=localized_text('chat_description', bot_language)
        )] + self.commands
>>>>>>> 1c8b633f
        self.disallowed_message = localized_text('disallowed', bot_language)
        self.budget_limit_message = localized_text(
            'budget_limit', bot_language)
        self.usage = {}
        self.last_message = {}
        self.inline_queries_cache = {}
        self.bot_commands = {}

    async def help(self, update: Update, _: ContextTypes.DEFAULT_TYPE) -> None:
        """
        Shows the help menu.
        """
<<<<<<< HEAD
        commands = self.group_commands if self.is_group_chat(
            update) else self.commands
        commands_description = [
            f'/{command.command} - {command.description}' for command in commands]
=======
        commands = self.group_commands if is_group_chat(update) else self.commands
        commands_description = [f'/{command.command} - {command.description}' for command in commands]
>>>>>>> 1c8b633f
        bot_language = self.config['bot_language']
        help_text = (
            localized_text('help_text', bot_language)[0] +
            '\n\n' +
            '\n'.join(commands_description) +
            '\n\n' +
            localized_text('help_text', bot_language)[1] +
            '\n\n' +
            localized_text('help_text', bot_language)[2]
        )
        await update.message.reply_text(help_text, disable_web_page_preview=True)

    async def stats(self, update: Update, context: ContextTypes.DEFAULT_TYPE):
        """
        Returns token usage statistics for current day and month.
        """
        if not await is_allowed(self.config, update, context):
            logging.warning(f'User {update.message.from_user.name} (id: {update.message.from_user.id}) '
                            f'is not allowed to request their usage statistics')
            await self.send_disallowed_message(update, context)
            return

        logging.info(f'User {update.message.from_user.name} (id: {update.message.from_user.id}) '
                     f'requested their usage statistics')

        user_id = update.message.from_user.id
        if user_id not in self.usage:
            self.usage[user_id] = UsageTracker(
                user_id, update.message.from_user.name)

        tokens_today, tokens_month = self.usage[user_id].get_current_token_usage(
        )
        images_today, images_month = self.usage[user_id].get_current_image_count(
        )
        (transcribe_minutes_today, transcribe_seconds_today, transcribe_minutes_month,
         transcribe_seconds_month) = self.usage[user_id].get_current_transcription_duration()
        current_cost = self.usage[user_id].get_current_cost()

        chat_id = update.effective_chat.id
<<<<<<< HEAD
        chat_messages, chat_token_length = self.openai.get_conversation_stats(
            chat_id)
        remaining_budget = self.get_remaining_budget(update)
=======
        chat_messages, chat_token_length = self.openai.get_conversation_stats(chat_id)
        remaining_budget = get_remaining_budget(self.config, self.usage, update)
>>>>>>> 1c8b633f
        bot_language = self.config['bot_language']
        text_current_conversation = (
            f"*{localized_text('stats_conversation', bot_language)[0]}*:\n"
            f"{chat_messages} {localized_text('stats_conversation', bot_language)[1]}\n"
            f"{chat_token_length} {localized_text('stats_conversation', bot_language)[2]}\n"
            f"----------------------------\n"
        )
        text_today = (
            f"*{localized_text('usage_today', bot_language)}:*\n"
            f"{tokens_today} {localized_text('stats_tokens', bot_language)}\n"
            f"{images_today} {localized_text('stats_images', bot_language)}\n"
            f"{transcribe_minutes_today} {localized_text('stats_transcribe', bot_language)[0]} "
            f"{transcribe_seconds_today} {localized_text('stats_transcribe', bot_language)[1]}\n"
            f"{localized_text('stats_total', bot_language)}{current_cost['cost_today']:.2f}\n"
            f"----------------------------\n"
        )
        text_month = (
            f"*{localized_text('usage_month', bot_language)}:*\n"
            f"{tokens_month} {localized_text('stats_tokens', bot_language)}\n"
            f"{images_month} {localized_text('stats_images', bot_language)}\n"
            f"{transcribe_minutes_month} {localized_text('stats_transcribe', bot_language)[0]} "
            f"{transcribe_seconds_month} {localized_text('stats_transcribe', bot_language)[1]}\n"
            f"{localized_text('stats_total', bot_language)}{current_cost['cost_month']:.2f}"
        )
        # text_budget filled with conditional content
        text_budget = "\n\n"
        budget_period = self.config['budget_period']
        if remaining_budget < float('inf'):
            text_budget += (
                f"{localized_text('stats_budget', bot_language)}"
                f"{localized_text(budget_period, bot_language)}: "
                f"${remaining_budget:.2f}.\n"
            )
        # add OpenAI account information for admin request
        if is_admin(self.config, user_id):
            text_budget += (
                f"{localized_text('stats_openai', bot_language)}"
                f"{self.openai.get_billing_current_month():.2f}"
            )

        usage_text = text_current_conversation + text_today + text_month + text_budget
        await update.message.reply_text(usage_text, parse_mode=constants.ParseMode.MARKDOWN)

    async def resend(self, update: Update, context: ContextTypes.DEFAULT_TYPE):
        """
        Resend the last request
        """
        if not await is_allowed(self.config, update, context):
            logging.warning(f'User {update.message.from_user.name}  (id: {update.message.from_user.id})'
                            f' is not allowed to resend the message')
            await self.send_disallowed_message(update, context)
            return

        chat_id = update.effective_chat.id
        if chat_id not in self.last_message:
            logging.warning(f'User {update.message.from_user.name} (id: {update.message.from_user.id})'
                            f' does not have anything to resend')
            await update.effective_message.reply_text(
<<<<<<< HEAD
                message_thread_id=self.get_thread_id(update),
                text=localized_text(
                    'resend_failed', self.config['bot_language'])
=======
                message_thread_id=get_thread_id(update),
                text=localized_text('resend_failed', self.config['bot_language'])
>>>>>>> 1c8b633f
            )
            return

        # Update message text, clear self.last_message and send the request to prompt
        logging.info(f'Resending the last prompt from user: {update.message.from_user.name} '
                     f'(id: {update.message.from_user.id})')
        with update.message._unfrozen() as message:
            message.text = self.last_message.pop(chat_id)

        await self.prompt(update=update, context=context)

    async def reset(self, update: Update, context: ContextTypes.DEFAULT_TYPE):
        """
        Resets the conversation.
        """
        if not await is_allowed(self.config, update, context):
            logging.warning(f'User {update.message.from_user.name} (id: {update.message.from_user.id}) '
                            f'is not allowed to reset the conversation')
            await self.send_disallowed_message(update, context)
            return

        logging.info(f'Resetting the conversation for user {update.message.from_user.name} '
                     f'(id: {update.message.from_user.id})...')

        chat_id = update.effective_chat.id
        reset_content = message_text(update.message)
        self.openai.reset_chat_history(chat_id=chat_id, content=reset_content)
        await update.effective_message.reply_text(
<<<<<<< HEAD
            message_thread_id=self.get_thread_id(update),
=======
            message_thread_id=get_thread_id(update),
>>>>>>> 1c8b633f
            text=localized_text('reset_done', self.config['bot_language'])
        )

    async def unsend(self, update: Update, context: CallbackContext):
        """
        Unsend the last message sent by the bot
        """
        if not await self.is_allowed(update, context):
            logging.warning(f'User {update.message.from_user.name}  (id: {update.message.from_user.id})'
                            f' is not allowed to unsend the message')
            await self.send_disallowed_message(update, context)
            return

        chat_id = update.effective_chat.id
        if chat_id not in self.last_message:
            logging.warning(f'User {update.message.from_user.name} (id: {update.message.from_user.id})'
                            f' does not have any messages to delete')
            await context.bot.send_message(chat_id=chat_id, text="You have no messages to delete")
            return

        # Unsend the last message
        """
        Store this bot command id
        """
        if update.message.text.startswith("/unsend"):

            if chat_id not in self.bot_commands:
                self.bot_commands[chat_id] = []

            self.bot_commands[chat_id].append(update.message.id)
        """
        # End of Store this bot command id
        """

        logging.info(f'Unsending the last message sent by the bot to user {update.effective_user.username} '
                     f'(id: {update.effective_user.id})')

        chat_id = update.effective_chat.id
        message_id = update.message.message_id

        # access commands saved
        convs = self.bot_commands[chat_id][-1]  # last command
        convs2 = self.bot_commands[chat_id][-2]  # second to last command

        if convs - convs2 > 2:
            # delete the chat
            # delete conversions from history

            # removes last_chat from history-the unsend command
            self.openai.conversations[chat_id].pop()
            # removes second_to_last_chat from history-the bot last reply
            self.openai.conversations[chat_id].pop(-1)
            # removes third_to_last_chat from history-the user's last message
            self.openai.conversations[chat_id].pop(-2)

            context.bot_data.clear()  # clears bot cache

            # last_message = message_id # unsend command
            second_to_last_message = message_id - 1  # bot's last message
            third_to_last_message = message_id - 2  # user's last message

            # delete messages from user interface

            # delete the user's last message
            await context.bot.delete_message(chat_id=chat_id, message_id=third_to_last_message)
            # delete the bot's last message
            await context.bot.delete_message(chat_id=chat_id, message_id=second_to_last_message)
            # await context.bot.delete_message(chat_id=chat_id, message_id=last_message) # delete the unsend command

            await context.bot.send_message(chat_id=chat_id, text=localized_text('reset_done', self.config['bot_language']))
        else:
            await context.bot.send_message(chat_id=chat_id, text="!Opps, sorry you can't delete your last message because it not part of the main conversation")

    async def image(self, update: Update, context: ContextTypes.DEFAULT_TYPE):
        """
        Generates an image for the given prompt using DALL·E APIs
        """
        if not self.config['enable_image_generation'] \
                or not await self.check_allowed_and_within_budget(update, context):
            return

        image_query = message_text(update.message)
        if image_query == '':
            await update.effective_message.reply_text(
<<<<<<< HEAD
                message_thread_id=self.get_thread_id(update),
                text=localized_text('image_no_prompt',
                                    self.config['bot_language'])
=======
                message_thread_id=get_thread_id(update),
                text=localized_text('image_no_prompt', self.config['bot_language'])
>>>>>>> 1c8b633f
            )
            return

        """
        Store this bot command id
        """
        if update.message.text.startswith("/image"):

            if chat_id not in self.bot_commands:
                self.bot_commands[chat_id] = []

            self.bot_commands[chat_id].append(update.message.id)
        """
        # End of Store this bot command id
        """

        logging.info(f'New image generation request received from user {update.message.from_user.name} '
                     f'(id: {update.message.from_user.id})')

        async def _generate():
            try:
                image_url, image_size = await self.openai.generate_image(prompt=image_query)
                await update.effective_message.reply_photo(
                    reply_to_message_id=get_reply_to_message_id(self.config, update),
                    photo=image_url
                )
                # add image request to users usage tracker
                user_id = update.message.from_user.id
                self.usage[user_id].add_image_request(
                    image_size, self.config['image_prices'])
                # add guest chat request to guest usage tracker
                if str(user_id) not in self.config['allowed_user_ids'].split(',') and 'guests' in self.usage:
                    self.usage["guests"].add_image_request(
                        image_size, self.config['image_prices'])

            except Exception as e:
                logging.exception(e)
                await update.effective_message.reply_text(
                    message_thread_id=get_thread_id(update),
                    reply_to_message_id=get_reply_to_message_id(self.config, update),
                    text=f"{localized_text('image_fail', self.config['bot_language'])}: {str(e)}",
                    parse_mode=constants.ParseMode.MARKDOWN
                )

        await wrap_with_indicator(update, context, _generate, constants.ChatAction.UPLOAD_PHOTO)

    async def transcribe(self, update: Update, context: ContextTypes.DEFAULT_TYPE):
        """
        Transcribe audio messages.
        """
        if not self.config['enable_transcription'] or not await self.check_allowed_and_within_budget(update, context):
            return

        if is_group_chat(update) and self.config['ignore_group_transcriptions']:
            logging.info(f'Transcription coming from group chat, ignoring...')
            return

        chat_id = update.effective_chat.id
        filename = update.message.effective_attachment.file_unique_id

        """
        Store this user audio id
        """
        if filename:

            if chat_id not in self.bot_commands:
                self.bot_commands[chat_id] = []

            self.bot_commands[chat_id].append(update.message.id)
        """
        # End of Store this user audio id
        """

        async def _execute():
            filename_mp3 = f'{filename}.mp3'
            bot_language = self.config['bot_language']
            try:
                media_file = await context.bot.get_file(update.message.effective_attachment.file_id)
                await media_file.download_to_drive(filename)
            except Exception as e:
                logging.exception(e)
                await update.effective_message.reply_text(
                    message_thread_id=get_thread_id(update),
                    reply_to_message_id=get_reply_to_message_id(self.config, update),
                    text=(
                        f"{localized_text('media_download_fail', bot_language)[0]}: "
                        f"{str(e)}. {localized_text('media_download_fail', bot_language)[1]}"
                    ),
                    parse_mode=constants.ParseMode.MARKDOWN
                )
                return

            try:
                audio_track = AudioSegment.from_file(filename)
                audio_track.export(filename_mp3, format="mp3")
                logging.info(f'New transcribe request received from user {update.message.from_user.name} '
                             f'(id: {update.message.from_user.id})')

            except Exception as e:
                logging.exception(e)
                await update.effective_message.reply_text(
                    message_thread_id=get_thread_id(update),
                    reply_to_message_id=get_reply_to_message_id(self.config, update),
                    text=localized_text('media_type_fail', bot_language)
                )
                if os.path.exists(filename):
                    os.remove(filename)
                return

            user_id = update.message.from_user.id
            if user_id not in self.usage:
                self.usage[user_id] = UsageTracker(
                    user_id, update.message.from_user.name)

            try:
                transcript = await self.openai.transcribe(filename_mp3)

                transcription_price = self.config['transcription_price']
                self.usage[user_id].add_transcription_seconds(
                    audio_track.duration_seconds, transcription_price)

                allowed_user_ids = self.config['allowed_user_ids'].split(',')
                if str(user_id) not in allowed_user_ids and 'guests' in self.usage:
                    self.usage["guests"].add_transcription_seconds(
                        audio_track.duration_seconds, transcription_price)

                # check if transcript starts with any of the prefixes
                response_to_transcription = any(transcript.lower().startswith(prefix.lower()) if prefix else False
                                                for prefix in self.config['voice_reply_prompts'])

                if self.config['voice_reply_transcript'] and not response_to_transcription:

                    # Split into chunks of 4096 characters (Telegram's message limit)
                    transcript_output = f"_{localized_text('transcript', bot_language)}:_\n\"{transcript}\""
                    chunks = split_into_chunks(transcript_output)

                    for index, transcript_chunk in enumerate(chunks):
                        await update.effective_message.reply_text(
<<<<<<< HEAD
                            message_thread_id=self.get_thread_id(update),
                            reply_to_message_id=self.get_reply_to_message_id(
                                update) if index == 0 else None,
=======
                            message_thread_id=get_thread_id(update),
                            reply_to_message_id=get_reply_to_message_id(self.config, update) if index == 0 else None,
>>>>>>> 1c8b633f
                            text=transcript_chunk,
                            parse_mode=constants.ParseMode.MARKDOWN
                        )
                else:
                    # Get the response of the transcript
                    response, total_tokens = await self.openai.get_chat_response(chat_id=chat_id, query=transcript)

<<<<<<< HEAD
                    # add chat request to users usage tracker
                    self.usage[user_id].add_chat_tokens(
                        total_tokens, self.config['token_price'])
                    # add guest chat request to guest usage tracker
=======
                    self.usage[user_id].add_chat_tokens(total_tokens, self.config['token_price'])
>>>>>>> 1c8b633f
                    if str(user_id) not in allowed_user_ids and 'guests' in self.usage:
                        self.usage["guests"].add_chat_tokens(
                            total_tokens, self.config['token_price'])

                    # Split into chunks of 4096 characters (Telegram's message limit)
                    transcript_output = (
                        f"_{localized_text('transcript', bot_language)}:_\n\"{transcript}\"\n\n"
                        f"_{localized_text('answer', bot_language)}:_\n{response}"
                    )
                    chunks = split_into_chunks(transcript_output)

                    for index, transcript_chunk in enumerate(chunks):
                        await update.effective_message.reply_text(
<<<<<<< HEAD
                            message_thread_id=self.get_thread_id(update),
                            reply_to_message_id=self.get_reply_to_message_id(
                                update) if index == 0 else None,
=======
                            message_thread_id=get_thread_id(update),
                            reply_to_message_id=get_reply_to_message_id(self.config, update) if index == 0 else None,
>>>>>>> 1c8b633f
                            text=transcript_chunk,
                            parse_mode=constants.ParseMode.MARKDOWN
                        )

            except Exception as e:
                logging.exception(e)
                await update.effective_message.reply_text(
                    message_thread_id=get_thread_id(update),
                    reply_to_message_id=get_reply_to_message_id(self.config, update),
                    text=f"{localized_text('transcribe_fail', bot_language)}: {str(e)}",
                    parse_mode=constants.ParseMode.MARKDOWN
                )
            finally:
                if os.path.exists(filename_mp3):
                    os.remove(filename_mp3)
                if os.path.exists(filename):
                    os.remove(filename)

        await wrap_with_indicator(update, context, _execute, constants.ChatAction.TYPING)

    async def prompt(self, update: Update, context: ContextTypes.DEFAULT_TYPE):
        """
        React to incoming messages and respond accordingly.
        """
        if update.edited_message or not update.message or update.message.via_bot:
            return

        if not await self.check_allowed_and_within_budget(update, context):
            return

        logging.info(
            f'New message received from user {update.message.from_user.name} (id: {update.message.from_user.id})')
        chat_id = update.effective_chat.id
        user_id = update.message.from_user.id
        prompt = message_text(update.message)
        self.last_message[chat_id] = prompt

        if is_group_chat(update):
            trigger_keyword = self.config['group_trigger_keyword']
            if prompt.lower().startswith(trigger_keyword.lower()):
                prompt = prompt[len(trigger_keyword):].strip()

                if update.message.reply_to_message and \
                        update.message.reply_to_message.text and \
                        update.message.reply_to_message.from_user.id != context.bot.id:
                    prompt = f'"{update.message.reply_to_message.text}" {prompt}'
            else:
                if update.message.reply_to_message and update.message.reply_to_message.from_user.id == context.bot.id:
                    logging.info('Message is a reply to the bot, allowing...')
                else:
                    logging.warning(
                        'Message does not start with trigger keyword, ignoring...')
                    return

        try:
            total_tokens = 0

            if self.config['stream']:
                await update.effective_message.reply_chat_action(
                    action=constants.ChatAction.TYPING,
                    message_thread_id=get_thread_id(update)
                )

                stream_response = self.openai.get_chat_response_stream(
                    chat_id=chat_id, query=prompt)
                i = 0
                prev = ''
                sent_message = None
                backoff = 0
                stream_chunk = 0

                async for content, tokens in stream_response:
                    if len(content.strip()) == 0:
                        continue

                    stream_chunks = split_into_chunks(content)
                    if len(stream_chunks) > 1:
                        content = stream_chunks[-1]
                        if stream_chunk != len(stream_chunks) - 1:
                            stream_chunk += 1
                            try:
                                await edit_message_with_retry(context, chat_id, str(sent_message.message_id),
                                                              stream_chunks[-2])
                            except:
                                pass
                            try:
                                sent_message = await update.effective_message.reply_text(
<<<<<<< HEAD
                                    message_thread_id=self.get_thread_id(
                                        update),
=======
                                    message_thread_id=get_thread_id(update),
>>>>>>> 1c8b633f
                                    text=content if len(content) > 0 else "..."
                                )
                            except:
                                pass
                            continue

                    cutoff = get_stream_cutoff_values(update, content)
                    cutoff += backoff

                    if i == 0:
                        try:
                            if sent_message is not None:
                                await context.bot.delete_message(chat_id=sent_message.chat_id,
                                                                 message_id=sent_message.message_id)
                            sent_message = await update.effective_message.reply_text(
<<<<<<< HEAD
                                message_thread_id=self.get_thread_id(update),
                                reply_to_message_id=self.get_reply_to_message_id(
                                    update),
=======
                                message_thread_id=get_thread_id(update),
                                reply_to_message_id=get_reply_to_message_id(self.config, update),
>>>>>>> 1c8b633f
                                text=content
                            )
                        except:
                            continue

                    elif abs(len(content) - len(prev)) > cutoff or tokens != 'not_finished':
                        prev = content

                        try:
                            use_markdown = tokens != 'not_finished'
                            await edit_message_with_retry(context, chat_id, str(sent_message.message_id),
                                                          text=content, markdown=use_markdown)

                        except RetryAfter as e:
                            backoff += 5
                            await asyncio.sleep(e.retry_after)
                            continue

                        except TimedOut:
                            backoff += 5
                            await asyncio.sleep(0.5)
                            continue

                        except Exception:
                            backoff += 5
                            continue

                        await asyncio.sleep(0.01)

                    i += 1
                    if tokens != 'not_finished':
                        total_tokens = int(tokens)

            else:
                async def _reply():
                    nonlocal total_tokens
                    response, total_tokens = await self.openai.get_chat_response(chat_id=chat_id, query=prompt)

                    # Split into chunks of 4096 characters (Telegram's message limit)
                    chunks = split_into_chunks(response)

                    for index, chunk in enumerate(chunks):
                        try:
                            await update.effective_message.reply_text(
<<<<<<< HEAD
                                message_thread_id=self.get_thread_id(update),
                                reply_to_message_id=self.get_reply_to_message_id(
                                    update) if index == 0 else None,
=======
                                message_thread_id=get_thread_id(update),
                                reply_to_message_id=get_reply_to_message_id(self.config,
                                                                            update) if index == 0 else None,
>>>>>>> 1c8b633f
                                text=chunk,
                                parse_mode=constants.ParseMode.MARKDOWN
                            )
                        except Exception:
                            try:
                                await update.effective_message.reply_text(
<<<<<<< HEAD
                                    message_thread_id=self.get_thread_id(
                                        update),
                                    reply_to_message_id=self.get_reply_to_message_id(
                                        update) if index == 0 else None,
=======
                                    message_thread_id=get_thread_id(update),
                                    reply_to_message_id=get_reply_to_message_id(self.config,
                                                                                update) if index == 0 else None,
>>>>>>> 1c8b633f
                                    text=chunk
                                )
                            except Exception as exception:
                                raise exception

                await wrap_with_indicator(update, context, _reply, constants.ChatAction.TYPING)

            add_chat_request_to_usage_tracker(self.usage, self.config, user_id, total_tokens)

        except Exception as e:
            logging.exception(e)
            await update.effective_message.reply_text(
                message_thread_id=get_thread_id(update),
                reply_to_message_id=get_reply_to_message_id(self.config, update),
                text=f"{localized_text('chat_fail', self.config['bot_language'])} {str(e)}",
                parse_mode=constants.ParseMode.MARKDOWN
            )

    async def inline_query(self, update: Update, context: ContextTypes.DEFAULT_TYPE) -> None:
        """
        Handle the inline query. This is run when you type: @botusername <query>
        """
        query = update.inline_query.query
        if len(query) < 3:
            return
        if not await self.check_allowed_and_within_budget(update, context, is_inline=True):
            return

        callback_data_suffix = "gpt:"
        result_id = str(uuid4())
        self.inline_queries_cache[result_id] = query
        callback_data = f'{callback_data_suffix}{result_id}'

        await self.send_inline_query_result(update, result_id, message_content=query, callback_data=callback_data)

    async def send_inline_query_result(self, update: Update, result_id, message_content, callback_data=""):
        """
        Send inline query result
        """
        try:
            reply_markup = None
            bot_language = self.config['bot_language']
            if callback_data:
                reply_markup = InlineKeyboardMarkup([[
                    InlineKeyboardButton(text=f'🤖 {localized_text("answer_with_chatgpt", bot_language)}',
                                         callback_data=callback_data)
                ]])

            inline_query_result = InlineQueryResultArticle(
                id=result_id,
                title=localized_text("ask_chatgpt", bot_language),
                input_message_content=InputTextMessageContent(message_content),
                description=message_content,
                thumb_url='https://user-images.githubusercontent.com/11541888/223106202-7576ff11-2c8e-408d-94ea'
                          '-b02a7a32149a.png',
                reply_markup=reply_markup
            )

            await update.inline_query.answer([inline_query_result], cache_time=0)
        except Exception as e:
            logging.error(
                f'An error occurred while generating the result card for inline query {e}')

    async def handle_callback_inline_query(self, update: Update, context: CallbackContext):
        """
        Handle the callback query from the inline query result
        """
        callback_data = update.callback_query.data
        user_id = update.callback_query.from_user.id
        inline_message_id = update.callback_query.inline_message_id
        name = update.callback_query.from_user.name
        callback_data_suffix = "gpt:"
        query = ""
        bot_language = self.config['bot_language']
        answer_tr = localized_text("answer", bot_language)
        loading_tr = localized_text("loading", bot_language)

        try:
            if callback_data.startswith(callback_data_suffix):
                unique_id = callback_data.split(':')[1]
                total_tokens = 0

                # Retrieve the prompt from the cache
                query = self.inline_queries_cache.get(unique_id)
                if query:
                    self.inline_queries_cache.pop(unique_id)
                else:
                    error_message = (
                        f'{localized_text("error", bot_language)}. '
                        f'{localized_text("try_again", bot_language)}'
                    )
                    await edit_message_with_retry(context, chat_id=None, message_id=inline_message_id,
                                                  text=f'{query}\n\n_{answer_tr}:_\n{error_message}',
                                                  is_inline=True)
                    return

                if self.config['stream']:
                    stream_response = self.openai.get_chat_response_stream(
                        chat_id=user_id, query=query)
                    i = 0
                    prev = ''
                    sent_message = None
                    backoff = 0
                    async for content, tokens in stream_response:
                        if len(content.strip()) == 0:
                            continue

                        cutoff = get_stream_cutoff_values(update, content)
                        cutoff += backoff

                        if i == 0:
                            try:
                                if sent_message is not None:
                                    await edit_message_with_retry(context, chat_id=None,
                                                                  message_id=inline_message_id,
                                                                  text=f'{query}\n\n{answer_tr}:\n{content}',
                                                                  is_inline=True)
                            except:
                                continue

                        elif abs(len(content) - len(prev)) > cutoff or tokens != 'not_finished':
                            prev = content
                            try:
                                use_markdown = tokens != 'not_finished'
                                divider = '_' if use_markdown else ''
                                text = f'{query}\n\n{divider}{answer_tr}:{divider}\n{content}'

                                # We only want to send the first 4096 characters. No chunking allowed in inline mode.
                                text = text[:4096]

                                await edit_message_with_retry(context, chat_id=None, message_id=inline_message_id,
                                                              text=text, markdown=use_markdown, is_inline=True)

                            except RetryAfter as e:
                                backoff += 5
                                await asyncio.sleep(e.retry_after)
                                continue
                            except TimedOut:
                                backoff += 5
                                await asyncio.sleep(0.5)
                                continue
                            except Exception:
                                backoff += 5
                                continue

                            await asyncio.sleep(0.01)

                        i += 1
                        if tokens != 'not_finished':
                            total_tokens = int(tokens)

                else:
                    async def _send_inline_query_response():
                        nonlocal total_tokens
                        # Edit the current message to indicate that the answer is being processed
                        await context.bot.edit_message_text(inline_message_id=inline_message_id,
                                                            text=f'{query}\n\n_{answer_tr}:_\n{loading_tr}',
                                                            parse_mode=constants.ParseMode.MARKDOWN)

                        logging.info(
                            f'Generating response for inline query by {name}')
                        response, total_tokens = await self.openai.get_chat_response(chat_id=user_id, query=query)

                        text_content = f'{query}\n\n_{answer_tr}:_\n{response}'

                        # We only want to send the first 4096 characters. No chunking allowed in inline mode.
                        text_content = text_content[:4096]

                        # Edit the original message with the generated content
                        await edit_message_with_retry(context, chat_id=None, message_id=inline_message_id,
                                                      text=text_content, is_inline=True)

                    await wrap_with_indicator(update, context, _send_inline_query_response,
                                              constants.ChatAction.TYPING, is_inline=True)

                add_chat_request_to_usage_tracker(self.usage, self.config, user_id, total_tokens)

        except Exception as e:
            logging.error(
                f'Failed to respond to an inline query via button callback: {e}')
            logging.exception(e)
<<<<<<< HEAD
            localized_answer = localized_text(
                'chat_fail', self.config['bot_language'])
            await self.edit_message_with_retry(context, chat_id=None, message_id=inline_message_id,
                                               text=f"{query}\n\n_{answer_tr}:_\n{localized_answer} {str(e)}",
                                               is_inline=True)
=======
            localized_answer = localized_text('chat_fail', self.config['bot_language'])
            await edit_message_with_retry(context, chat_id=None, message_id=inline_message_id,
                                          text=f"{query}\n\n_{answer_tr}:_\n{localized_answer} {str(e)}",
                                          is_inline=True)
>>>>>>> 1c8b633f

    async def check_allowed_and_within_budget(self, update: Update, context: ContextTypes.DEFAULT_TYPE,
                                              is_inline=False) -> bool:
        """
        Checks if the user is allowed to use the bot and if they are within their budget
        :param update: Telegram update object
        :param context: Telegram context object
        :param is_inline: Boolean flag for inline queries
        :return: Boolean indicating if the user is allowed to use the bot
        """
        name = update.inline_query.from_user.name if is_inline else update.message.from_user.name
        user_id = update.inline_query.from_user.id if is_inline else update.message.from_user.id

        if not await is_allowed(self.config, update, context, is_inline=is_inline):
            logging.warning(f'User {name} (id: {user_id}) is not allowed to use the bot')
            await self.send_disallowed_message(update, context, is_inline)
            return False
        if not is_within_budget(self.config, self.usage, update, is_inline=is_inline):
            logging.warning(f'User {name} (id: {user_id}) reached their usage limit')
            await self.send_budget_reached_message(update, context, is_inline)
            return False

<<<<<<< HEAD
    async def wrap_with_indicator(self, update: Update, context: CallbackContext, coroutine,
                                  chat_action: constants.ChatAction = "", is_inline=False):
        """
        Wraps a coroutine while repeatedly sending a chat action to the user.
        """
        task = context.application.create_task(coroutine(), update=update)
        while not task.done():
            if not is_inline:
                context.application.create_task(
                    update.effective_chat.send_action(
                        chat_action, message_thread_id=self.get_thread_id(update))
                )
            try:
                await asyncio.wait_for(asyncio.shield(task), 4.5)
            except asyncio.TimeoutError:
                pass
=======
        return True
>>>>>>> 1c8b633f

    async def send_disallowed_message(self, update: Update, _: ContextTypes.DEFAULT_TYPE, is_inline=False):
        """
        Sends the disallowed message to the user.
        """
        if not is_inline:
            await update.effective_message.reply_text(
                message_thread_id=get_thread_id(update),
                text=self.disallowed_message,
                disable_web_page_preview=True
            )
        else:
            result_id = str(uuid4())
            await self.send_inline_query_result(update, result_id, message_content=self.disallowed_message)

    async def send_budget_reached_message(self, update: Update, _: ContextTypes.DEFAULT_TYPE, is_inline=False):
        """
        Sends the budget reached message to the user.
        """
        if not is_inline:
            await update.effective_message.reply_text(
                message_thread_id=get_thread_id(update),
                text=self.budget_limit_message
            )
        else:
            result_id = str(uuid4())
            await self.send_inline_query_result(update, result_id, message_content=self.budget_limit_message)

<<<<<<< HEAD
    async def error_handler(self, update: object, context: ContextTypes.DEFAULT_TYPE) -> None:
        """
        Handles errors in the telegram-python-bot library.
        """
        logging.error(f'Exception while handling an update: {context.error}')

    def get_thread_id(self, update: Update) -> int | None:
        """
        Gets the message thread id for the update, if any
        """
        if update.effective_message and update.effective_message.is_topic_message:
            return update.effective_message.message_thread_id
        return None

    def get_stream_cutoff_values(self, update: Update, content: str) -> int:
        """
        Gets the stream cutoff values for the message length
        """
        if self.is_group_chat(update):
            # group chats have stricter flood limits
            return 180 if len(content) > 1000 else 120 if len(content) > 200 else 90 if len(
                content) > 50 else 50
        else:
            return 90 if len(content) > 1000 else 45 if len(content) > 200 else 25 if len(
                content) > 50 else 15

    def is_group_chat(self, update: Update) -> bool:
        """
        Checks if the message was sent from a group chat
        """
        if not update.effective_chat:
            return False
        return update.effective_chat.type in [
            constants.ChatType.GROUP,
            constants.ChatType.SUPERGROUP
        ]

    async def is_user_in_group(self, update: Update, context: CallbackContext, user_id: int) -> bool:
        """
        Checks if user_id is a member of the group
        """
        try:
            chat_member = await context.bot.get_chat_member(update.message.chat_id, user_id)
            return chat_member.status in [ChatMember.OWNER, ChatMember.ADMINISTRATOR, ChatMember.MEMBER]
        except telegram.error.BadRequest as e:
            if str(e) == "User not found":
                return False
            else:
                raise e
        except Exception as e:
            raise e

    async def is_allowed(self, update: Update, context: CallbackContext, is_inline=False) -> bool:
        """
        Checks if the user is allowed to use the bot.
        """
        if self.config['allowed_user_ids'] == '*':
            return True

        user_id = update.inline_query.from_user.id if is_inline else update.message.from_user.id
        if self.is_admin(user_id):
            return True
        name = update.inline_query.from_user.name if is_inline else update.message.from_user.name
        allowed_user_ids = self.config['allowed_user_ids'].split(',')
        # Check if user is allowed
        if str(user_id) in allowed_user_ids:
            return True
        # Check if it's a group a chat with at least one authorized member
        if not is_inline and self.is_group_chat(update):
            admin_user_ids = self.config['admin_user_ids'].split(',')
            for user in itertools.chain(allowed_user_ids, admin_user_ids):
                if not user.strip():
                    continue
                if await self.is_user_in_group(update, context, user):
                    logging.info(
                        f'{user} is a member. Allowing group chat message...')
                    return True
            logging.info(f'Group chat messages from user {name} '
                         f'(id: {user_id}) are not allowed')
        return False

    def is_admin(self, user_id: int, log_no_admin=False) -> bool:
        """
        Checks if the user is the admin of the bot.
        The first user in the user list is the admin.
        """
        if self.config['admin_user_ids'] == '-':
            if log_no_admin:
                logging.info('No admin user defined.')
            return False

        admin_user_ids = self.config['admin_user_ids'].split(',')

        # Check if user is in the admin user list
        if str(user_id) in admin_user_ids:
            return True

        return False

    def get_user_budget(self, user_id) -> float | None:
        """
        Get the user's budget based on their user ID and the bot configuration.
        :param user_id: User id
        :return: The user's budget as a float, or None if the user is not found in the allowed user list
        """

        # no budget restrictions for admins and '*'-budget lists
        if self.is_admin(user_id) or self.config['user_budgets'] == '*':
            return float('inf')

        user_budgets = self.config['user_budgets'].split(',')
        if self.config['allowed_user_ids'] == '*':
            # same budget for all users, use value in first position of budget list
            if len(user_budgets) > 1:
                logging.warning('multiple values for budgets set with unrestricted user list '
                                'only the first value is used as budget for everyone.')
            return float(user_budgets[0])

        allowed_user_ids = self.config['allowed_user_ids'].split(',')
        if str(user_id) in allowed_user_ids:
            user_index = allowed_user_ids.index(str(user_id))
            if len(user_budgets) <= user_index:
                logging.warning(
                    f'No budget set for user id: {user_id}. Budget list shorter than user list.')
                return 0.0
            return float(user_budgets[user_index])
        return None

    def get_remaining_budget(self, update: Update, is_inline=False) -> float:
        """
        Calculate the remaining budget for a user based on their current usage.
        :param update: Telegram update object
        :param is_inline: Boolean flag for inline queries
        :return: The remaining budget for the user as a float
        """
        user_id = update.inline_query.from_user.id if is_inline else update.message.from_user.id
        name = update.inline_query.from_user.name if is_inline else update.message.from_user.name
        if user_id not in self.usage:
            self.usage[user_id] = UsageTracker(user_id, name)

        # Get budget for users
        user_budget = self.get_user_budget(user_id)
        budget_period = self.config['budget_period']
        if user_budget is not None:
            cost = self.usage[user_id].get_current_cost(
            )[self.budget_cost_map[budget_period]]
            return user_budget - cost

        # Get budget for guests
        if 'guests' not in self.usage:
            self.usage['guests'] = UsageTracker(
                'guests', 'all guest users in group chats')
        cost = self.usage['guests'].get_current_cost(
        )[self.budget_cost_map[budget_period]]
        return self.config['guest_budget'] - cost

    def is_within_budget(self, update: Update, is_inline=False) -> bool:
        """
        Checks if the user reached their usage limit.
        Initializes UsageTracker for user and guest when needed.
        :param update: Telegram update object
        :param is_inline: Boolean flag for inline queries
        :return: Boolean indicating if the user has a positive budget
        """
        user_id = update.inline_query.from_user.id if is_inline else update.message.from_user.id
        name = update.inline_query.from_user.name if is_inline else update.message.from_user.name
        if user_id not in self.usage:
            self.usage[user_id] = UsageTracker(user_id, name)

        remaining_budget = self.get_remaining_budget(
            update, is_inline=is_inline)

        return remaining_budget > 0

    async def check_allowed_and_within_budget(self, update: Update, context: ContextTypes.DEFAULT_TYPE,
                                              is_inline=False) -> bool:
        """
        Checks if the user is allowed to use the bot and if they are within their budget
        :param update: Telegram update object
        :param context: Telegram context object
        :param is_inline: Boolean flag for inline queries
        :return: Boolean indicating if the user is allowed to use the bot
        """
        name = update.inline_query.from_user.name if is_inline else update.message.from_user.name
        user_id = update.inline_query.from_user.id if is_inline else update.message.from_user.id

        if not await self.is_allowed(update, context, is_inline=is_inline):
            logging.warning(f'User {name} (id: {user_id}) '
                            f'is not allowed to use the bot')
            await self.send_disallowed_message(update, context, is_inline)
            return False
        if not self.is_within_budget(update, is_inline=is_inline):
            logging.warning(f'User {name} (id: {user_id}) '
                            f'reached their usage limit')
            await self.send_budget_reached_message(update, context, is_inline)
            return False

        return True

    def add_chat_request_to_usage_tracker(self, user_id, used_tokens):
        try:
            # add chat request to users usage tracker
            self.usage[user_id].add_chat_tokens(
                used_tokens, self.config['token_price'])
            # add guest chat request to guest usage tracker
            allowed_user_ids = self.config['allowed_user_ids'].split(',')
            if str(user_id) not in allowed_user_ids and 'guests' in self.usage:
                self.usage["guests"].add_chat_tokens(
                    used_tokens, self.config['token_price'])
        except Exception as e:
            logging.warning(f'Failed to add tokens to usage_logs: {str(e)}')
            pass

    def get_reply_to_message_id(self, update: Update):
        """
        Returns the message id of the message to reply to
        :param update: Telegram update object
        :return: Message id of the message to reply to, or None if quoting is disabled
        """
        if self.config['enable_quoting'] or self.is_group_chat(update):
            return update.message.message_id
        return None

    def split_into_chunks(self, text: str, chunk_size: int = 4096) -> list[str]:
        """
        Splits a string into chunks of a given size.
        """
        return [text[i:i + chunk_size] for i in range(0, len(text), chunk_size)]

=======
>>>>>>> 1c8b633f
    async def post_init(self, application: Application) -> None:
        """
        Post initialization hook for the bot.
        """
        await application.bot.set_my_commands(self.group_commands, scope=BotCommandScopeAllGroupChats())
        await application.bot.set_my_commands(self.commands)

    def run(self):
        """
        Runs the bot indefinitely until the user presses Ctrl+C
        """
        application = ApplicationBuilder() \
            .token(self.config['token']) \
            .proxy_url(self.config['proxy']) \
            .get_updates_proxy_url(self.config['proxy']) \
            .post_init(self.post_init) \
            .concurrent_updates(True) \
            .build()

        application.add_handler(CommandHandler('reset', self.reset))
        application.add_handler(CommandHandler('help', self.help))
        application.add_handler(CommandHandler('image', self.image))
        application.add_handler(CommandHandler('start', self.help))
        application.add_handler(CommandHandler('stats', self.stats))
        application.add_handler(CommandHandler('resend', self.resend))
        application.add_handler(CommandHandler('unsend', self.unsend))
        application.add_handler(CommandHandler(
            'chat', self.prompt, filters=filters.ChatType.GROUP | filters.ChatType.SUPERGROUP)
        )
        application.add_handler(MessageHandler(
            filters.AUDIO | filters.VOICE | filters.Document.AUDIO |
            filters.VIDEO | filters.VIDEO_NOTE | filters.Document.VIDEO,
            self.transcribe))
        application.add_handler(MessageHandler(
            filters.TEXT & (~filters.COMMAND), self.prompt))
        application.add_handler(InlineQueryHandler(self.inline_query, chat_types=[
            constants.ChatType.GROUP, constants.ChatType.SUPERGROUP, constants.ChatType.PRIVATE
        ]))
        application.add_handler(CallbackQueryHandler(
            self.handle_callback_inline_query))

        application.add_error_handler(error_handler)

        application.run_polling()<|MERGE_RESOLUTION|>--- conflicted
+++ resolved
@@ -49,16 +49,10 @@
             BotCommand(command='unsend', description=localized_text(
                 'unsend_description', bot_language))
         ]
-<<<<<<< HEAD
-        self.group_commands = [
-            BotCommand(command='chat',
-                       description=localized_text('chat_description', bot_language))
-        ] + self.commands
-=======
+
         self.group_commands = [BotCommand(
             command='chat', description=localized_text('chat_description', bot_language)
         )] + self.commands
->>>>>>> 1c8b633f
         self.disallowed_message = localized_text('disallowed', bot_language)
         self.budget_limit_message = localized_text(
             'budget_limit', bot_language)
@@ -71,15 +65,9 @@
         """
         Shows the help menu.
         """
-<<<<<<< HEAD
-        commands = self.group_commands if self.is_group_chat(
-            update) else self.commands
-        commands_description = [
-            f'/{command.command} - {command.description}' for command in commands]
-=======
+
         commands = self.group_commands if is_group_chat(update) else self.commands
         commands_description = [f'/{command.command} - {command.description}' for command in commands]
->>>>>>> 1c8b633f
         bot_language = self.config['bot_language']
         help_text = (
             localized_text('help_text', bot_language)[0] +
@@ -119,14 +107,9 @@
         current_cost = self.usage[user_id].get_current_cost()
 
         chat_id = update.effective_chat.id
-<<<<<<< HEAD
-        chat_messages, chat_token_length = self.openai.get_conversation_stats(
-            chat_id)
-        remaining_budget = self.get_remaining_budget(update)
-=======
+
         chat_messages, chat_token_length = self.openai.get_conversation_stats(chat_id)
         remaining_budget = get_remaining_budget(self.config, self.usage, update)
->>>>>>> 1c8b633f
         bot_language = self.config['bot_language']
         text_current_conversation = (
             f"*{localized_text('stats_conversation', bot_language)[0]}*:\n"
@@ -185,14 +168,9 @@
             logging.warning(f'User {update.message.from_user.name} (id: {update.message.from_user.id})'
                             f' does not have anything to resend')
             await update.effective_message.reply_text(
-<<<<<<< HEAD
-                message_thread_id=self.get_thread_id(update),
-                text=localized_text(
-                    'resend_failed', self.config['bot_language'])
-=======
+
                 message_thread_id=get_thread_id(update),
                 text=localized_text('resend_failed', self.config['bot_language'])
->>>>>>> 1c8b633f
             )
             return
 
@@ -221,11 +199,8 @@
         reset_content = message_text(update.message)
         self.openai.reset_chat_history(chat_id=chat_id, content=reset_content)
         await update.effective_message.reply_text(
-<<<<<<< HEAD
-            message_thread_id=self.get_thread_id(update),
-=======
+
             message_thread_id=get_thread_id(update),
->>>>>>> 1c8b633f
             text=localized_text('reset_done', self.config['bot_language'])
         )
 
@@ -310,14 +285,9 @@
         image_query = message_text(update.message)
         if image_query == '':
             await update.effective_message.reply_text(
-<<<<<<< HEAD
-                message_thread_id=self.get_thread_id(update),
-                text=localized_text('image_no_prompt',
-                                    self.config['bot_language'])
-=======
+
                 message_thread_id=get_thread_id(update),
                 text=localized_text('image_no_prompt', self.config['bot_language'])
->>>>>>> 1c8b633f
             )
             return
 
@@ -456,14 +426,9 @@
 
                     for index, transcript_chunk in enumerate(chunks):
                         await update.effective_message.reply_text(
-<<<<<<< HEAD
-                            message_thread_id=self.get_thread_id(update),
-                            reply_to_message_id=self.get_reply_to_message_id(
-                                update) if index == 0 else None,
-=======
+
                             message_thread_id=get_thread_id(update),
                             reply_to_message_id=get_reply_to_message_id(self.config, update) if index == 0 else None,
->>>>>>> 1c8b633f
                             text=transcript_chunk,
                             parse_mode=constants.ParseMode.MARKDOWN
                         )
@@ -471,14 +436,7 @@
                     # Get the response of the transcript
                     response, total_tokens = await self.openai.get_chat_response(chat_id=chat_id, query=transcript)
 
-<<<<<<< HEAD
-                    # add chat request to users usage tracker
-                    self.usage[user_id].add_chat_tokens(
-                        total_tokens, self.config['token_price'])
-                    # add guest chat request to guest usage tracker
-=======
                     self.usage[user_id].add_chat_tokens(total_tokens, self.config['token_price'])
->>>>>>> 1c8b633f
                     if str(user_id) not in allowed_user_ids and 'guests' in self.usage:
                         self.usage["guests"].add_chat_tokens(
                             total_tokens, self.config['token_price'])
@@ -492,14 +450,8 @@
 
                     for index, transcript_chunk in enumerate(chunks):
                         await update.effective_message.reply_text(
-<<<<<<< HEAD
-                            message_thread_id=self.get_thread_id(update),
-                            reply_to_message_id=self.get_reply_to_message_id(
-                                update) if index == 0 else None,
-=======
                             message_thread_id=get_thread_id(update),
                             reply_to_message_id=get_reply_to_message_id(self.config, update) if index == 0 else None,
->>>>>>> 1c8b633f
                             text=transcript_chunk,
                             parse_mode=constants.ParseMode.MARKDOWN
                         )
@@ -587,12 +539,8 @@
                                 pass
                             try:
                                 sent_message = await update.effective_message.reply_text(
-<<<<<<< HEAD
-                                    message_thread_id=self.get_thread_id(
-                                        update),
-=======
+
                                     message_thread_id=get_thread_id(update),
->>>>>>> 1c8b633f
                                     text=content if len(content) > 0 else "..."
                                 )
                             except:
@@ -608,14 +556,9 @@
                                 await context.bot.delete_message(chat_id=sent_message.chat_id,
                                                                  message_id=sent_message.message_id)
                             sent_message = await update.effective_message.reply_text(
-<<<<<<< HEAD
-                                message_thread_id=self.get_thread_id(update),
-                                reply_to_message_id=self.get_reply_to_message_id(
-                                    update),
-=======
+
                                 message_thread_id=get_thread_id(update),
                                 reply_to_message_id=get_reply_to_message_id(self.config, update),
->>>>>>> 1c8b633f
                                 text=content
                             )
                         except:
@@ -660,31 +603,20 @@
                     for index, chunk in enumerate(chunks):
                         try:
                             await update.effective_message.reply_text(
-<<<<<<< HEAD
-                                message_thread_id=self.get_thread_id(update),
-                                reply_to_message_id=self.get_reply_to_message_id(
-                                    update) if index == 0 else None,
-=======
+
                                 message_thread_id=get_thread_id(update),
                                 reply_to_message_id=get_reply_to_message_id(self.config,
                                                                             update) if index == 0 else None,
->>>>>>> 1c8b633f
                                 text=chunk,
                                 parse_mode=constants.ParseMode.MARKDOWN
                             )
                         except Exception:
                             try:
                                 await update.effective_message.reply_text(
-<<<<<<< HEAD
-                                    message_thread_id=self.get_thread_id(
-                                        update),
-                                    reply_to_message_id=self.get_reply_to_message_id(
-                                        update) if index == 0 else None,
-=======
+
                                     message_thread_id=get_thread_id(update),
                                     reply_to_message_id=get_reply_to_message_id(self.config,
                                                                                 update) if index == 0 else None,
->>>>>>> 1c8b633f
                                     text=chunk
                                 )
                             except Exception as exception:
@@ -866,18 +798,11 @@
             logging.error(
                 f'Failed to respond to an inline query via button callback: {e}')
             logging.exception(e)
-<<<<<<< HEAD
-            localized_answer = localized_text(
-                'chat_fail', self.config['bot_language'])
-            await self.edit_message_with_retry(context, chat_id=None, message_id=inline_message_id,
-                                               text=f"{query}\n\n_{answer_tr}:_\n{localized_answer} {str(e)}",
-                                               is_inline=True)
-=======
+
             localized_answer = localized_text('chat_fail', self.config['bot_language'])
             await edit_message_with_retry(context, chat_id=None, message_id=inline_message_id,
                                           text=f"{query}\n\n_{answer_tr}:_\n{localized_answer} {str(e)}",
                                           is_inline=True)
->>>>>>> 1c8b633f
 
     async def check_allowed_and_within_budget(self, update: Update, context: ContextTypes.DEFAULT_TYPE,
                                               is_inline=False) -> bool:
@@ -900,26 +825,8 @@
             await self.send_budget_reached_message(update, context, is_inline)
             return False
 
-<<<<<<< HEAD
-    async def wrap_with_indicator(self, update: Update, context: CallbackContext, coroutine,
-                                  chat_action: constants.ChatAction = "", is_inline=False):
-        """
-        Wraps a coroutine while repeatedly sending a chat action to the user.
-        """
-        task = context.application.create_task(coroutine(), update=update)
-        while not task.done():
-            if not is_inline:
-                context.application.create_task(
-                    update.effective_chat.send_action(
-                        chat_action, message_thread_id=self.get_thread_id(update))
-                )
-            try:
-                await asyncio.wait_for(asyncio.shield(task), 4.5)
-            except asyncio.TimeoutError:
-                pass
-=======
+
         return True
->>>>>>> 1c8b633f
 
     async def send_disallowed_message(self, update: Update, _: ContextTypes.DEFAULT_TYPE, is_inline=False):
         """
@@ -948,238 +855,6 @@
             result_id = str(uuid4())
             await self.send_inline_query_result(update, result_id, message_content=self.budget_limit_message)
 
-<<<<<<< HEAD
-    async def error_handler(self, update: object, context: ContextTypes.DEFAULT_TYPE) -> None:
-        """
-        Handles errors in the telegram-python-bot library.
-        """
-        logging.error(f'Exception while handling an update: {context.error}')
-
-    def get_thread_id(self, update: Update) -> int | None:
-        """
-        Gets the message thread id for the update, if any
-        """
-        if update.effective_message and update.effective_message.is_topic_message:
-            return update.effective_message.message_thread_id
-        return None
-
-    def get_stream_cutoff_values(self, update: Update, content: str) -> int:
-        """
-        Gets the stream cutoff values for the message length
-        """
-        if self.is_group_chat(update):
-            # group chats have stricter flood limits
-            return 180 if len(content) > 1000 else 120 if len(content) > 200 else 90 if len(
-                content) > 50 else 50
-        else:
-            return 90 if len(content) > 1000 else 45 if len(content) > 200 else 25 if len(
-                content) > 50 else 15
-
-    def is_group_chat(self, update: Update) -> bool:
-        """
-        Checks if the message was sent from a group chat
-        """
-        if not update.effective_chat:
-            return False
-        return update.effective_chat.type in [
-            constants.ChatType.GROUP,
-            constants.ChatType.SUPERGROUP
-        ]
-
-    async def is_user_in_group(self, update: Update, context: CallbackContext, user_id: int) -> bool:
-        """
-        Checks if user_id is a member of the group
-        """
-        try:
-            chat_member = await context.bot.get_chat_member(update.message.chat_id, user_id)
-            return chat_member.status in [ChatMember.OWNER, ChatMember.ADMINISTRATOR, ChatMember.MEMBER]
-        except telegram.error.BadRequest as e:
-            if str(e) == "User not found":
-                return False
-            else:
-                raise e
-        except Exception as e:
-            raise e
-
-    async def is_allowed(self, update: Update, context: CallbackContext, is_inline=False) -> bool:
-        """
-        Checks if the user is allowed to use the bot.
-        """
-        if self.config['allowed_user_ids'] == '*':
-            return True
-
-        user_id = update.inline_query.from_user.id if is_inline else update.message.from_user.id
-        if self.is_admin(user_id):
-            return True
-        name = update.inline_query.from_user.name if is_inline else update.message.from_user.name
-        allowed_user_ids = self.config['allowed_user_ids'].split(',')
-        # Check if user is allowed
-        if str(user_id) in allowed_user_ids:
-            return True
-        # Check if it's a group a chat with at least one authorized member
-        if not is_inline and self.is_group_chat(update):
-            admin_user_ids = self.config['admin_user_ids'].split(',')
-            for user in itertools.chain(allowed_user_ids, admin_user_ids):
-                if not user.strip():
-                    continue
-                if await self.is_user_in_group(update, context, user):
-                    logging.info(
-                        f'{user} is a member. Allowing group chat message...')
-                    return True
-            logging.info(f'Group chat messages from user {name} '
-                         f'(id: {user_id}) are not allowed')
-        return False
-
-    def is_admin(self, user_id: int, log_no_admin=False) -> bool:
-        """
-        Checks if the user is the admin of the bot.
-        The first user in the user list is the admin.
-        """
-        if self.config['admin_user_ids'] == '-':
-            if log_no_admin:
-                logging.info('No admin user defined.')
-            return False
-
-        admin_user_ids = self.config['admin_user_ids'].split(',')
-
-        # Check if user is in the admin user list
-        if str(user_id) in admin_user_ids:
-            return True
-
-        return False
-
-    def get_user_budget(self, user_id) -> float | None:
-        """
-        Get the user's budget based on their user ID and the bot configuration.
-        :param user_id: User id
-        :return: The user's budget as a float, or None if the user is not found in the allowed user list
-        """
-
-        # no budget restrictions for admins and '*'-budget lists
-        if self.is_admin(user_id) or self.config['user_budgets'] == '*':
-            return float('inf')
-
-        user_budgets = self.config['user_budgets'].split(',')
-        if self.config['allowed_user_ids'] == '*':
-            # same budget for all users, use value in first position of budget list
-            if len(user_budgets) > 1:
-                logging.warning('multiple values for budgets set with unrestricted user list '
-                                'only the first value is used as budget for everyone.')
-            return float(user_budgets[0])
-
-        allowed_user_ids = self.config['allowed_user_ids'].split(',')
-        if str(user_id) in allowed_user_ids:
-            user_index = allowed_user_ids.index(str(user_id))
-            if len(user_budgets) <= user_index:
-                logging.warning(
-                    f'No budget set for user id: {user_id}. Budget list shorter than user list.')
-                return 0.0
-            return float(user_budgets[user_index])
-        return None
-
-    def get_remaining_budget(self, update: Update, is_inline=False) -> float:
-        """
-        Calculate the remaining budget for a user based on their current usage.
-        :param update: Telegram update object
-        :param is_inline: Boolean flag for inline queries
-        :return: The remaining budget for the user as a float
-        """
-        user_id = update.inline_query.from_user.id if is_inline else update.message.from_user.id
-        name = update.inline_query.from_user.name if is_inline else update.message.from_user.name
-        if user_id not in self.usage:
-            self.usage[user_id] = UsageTracker(user_id, name)
-
-        # Get budget for users
-        user_budget = self.get_user_budget(user_id)
-        budget_period = self.config['budget_period']
-        if user_budget is not None:
-            cost = self.usage[user_id].get_current_cost(
-            )[self.budget_cost_map[budget_period]]
-            return user_budget - cost
-
-        # Get budget for guests
-        if 'guests' not in self.usage:
-            self.usage['guests'] = UsageTracker(
-                'guests', 'all guest users in group chats')
-        cost = self.usage['guests'].get_current_cost(
-        )[self.budget_cost_map[budget_period]]
-        return self.config['guest_budget'] - cost
-
-    def is_within_budget(self, update: Update, is_inline=False) -> bool:
-        """
-        Checks if the user reached their usage limit.
-        Initializes UsageTracker for user and guest when needed.
-        :param update: Telegram update object
-        :param is_inline: Boolean flag for inline queries
-        :return: Boolean indicating if the user has a positive budget
-        """
-        user_id = update.inline_query.from_user.id if is_inline else update.message.from_user.id
-        name = update.inline_query.from_user.name if is_inline else update.message.from_user.name
-        if user_id not in self.usage:
-            self.usage[user_id] = UsageTracker(user_id, name)
-
-        remaining_budget = self.get_remaining_budget(
-            update, is_inline=is_inline)
-
-        return remaining_budget > 0
-
-    async def check_allowed_and_within_budget(self, update: Update, context: ContextTypes.DEFAULT_TYPE,
-                                              is_inline=False) -> bool:
-        """
-        Checks if the user is allowed to use the bot and if they are within their budget
-        :param update: Telegram update object
-        :param context: Telegram context object
-        :param is_inline: Boolean flag for inline queries
-        :return: Boolean indicating if the user is allowed to use the bot
-        """
-        name = update.inline_query.from_user.name if is_inline else update.message.from_user.name
-        user_id = update.inline_query.from_user.id if is_inline else update.message.from_user.id
-
-        if not await self.is_allowed(update, context, is_inline=is_inline):
-            logging.warning(f'User {name} (id: {user_id}) '
-                            f'is not allowed to use the bot')
-            await self.send_disallowed_message(update, context, is_inline)
-            return False
-        if not self.is_within_budget(update, is_inline=is_inline):
-            logging.warning(f'User {name} (id: {user_id}) '
-                            f'reached their usage limit')
-            await self.send_budget_reached_message(update, context, is_inline)
-            return False
-
-        return True
-
-    def add_chat_request_to_usage_tracker(self, user_id, used_tokens):
-        try:
-            # add chat request to users usage tracker
-            self.usage[user_id].add_chat_tokens(
-                used_tokens, self.config['token_price'])
-            # add guest chat request to guest usage tracker
-            allowed_user_ids = self.config['allowed_user_ids'].split(',')
-            if str(user_id) not in allowed_user_ids and 'guests' in self.usage:
-                self.usage["guests"].add_chat_tokens(
-                    used_tokens, self.config['token_price'])
-        except Exception as e:
-            logging.warning(f'Failed to add tokens to usage_logs: {str(e)}')
-            pass
-
-    def get_reply_to_message_id(self, update: Update):
-        """
-        Returns the message id of the message to reply to
-        :param update: Telegram update object
-        :return: Message id of the message to reply to, or None if quoting is disabled
-        """
-        if self.config['enable_quoting'] or self.is_group_chat(update):
-            return update.message.message_id
-        return None
-
-    def split_into_chunks(self, text: str, chunk_size: int = 4096) -> list[str]:
-        """
-        Splits a string into chunks of a given size.
-        """
-        return [text[i:i + chunk_size] for i in range(0, len(text), chunk_size)]
-
-=======
->>>>>>> 1c8b633f
     async def post_init(self, application: Application) -> None:
         """
         Post initialization hook for the bot.
