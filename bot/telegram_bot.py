--- conflicted
+++ resolved
@@ -13,22 +13,12 @@
 from telegram import InputTextMessageContent, BotCommand
 from telegram.error import RetryAfter, TimedOut
 from telegram.ext import ApplicationBuilder, CommandHandler, MessageHandler, \
-<<<<<<< HEAD
-    filters, InlineQueryHandler, CallbackQueryHandler, Application, ContextTypes, CallbackContext, PreCheckoutQueryHandler
-=======
-    filters, InlineQueryHandler, CallbackQueryHandler, Application, ContextTypes, CallbackContext, ConversationHandler
->>>>>>> af510ad4
-
+    filters, InlineQueryHandler, CallbackQueryHandler, Application, ContextTypes, CallbackContext, ConversationHandler, PreCheckoutQueryHandler
 from pydub import AudioSegment
-
 from utils import is_group_chat, get_thread_id, message_text, wrap_with_indicator, split_into_chunks, \
     edit_message_with_retry, get_stream_cutoff_values, is_allowed, \
-<<<<<<< HEAD
     get_reply_to_message_id, add_chat_request_to_usage_tracker, error_handler, is_in_trial, get_trial_access, \
-    get_date_expiration, get_subscribe_access
-=======
-    get_reply_to_message_id, add_chat_request_to_usage_tracker, error_handler, frequency_check, is_in_trial, censor_check
->>>>>>> af510ad4
+    get_date_expiration, get_subscribe_access, frequency_check, censor_check
 from openai_helper import OpenAIHelper, localized_text
 from usage_tracker import UsageTracker
 
@@ -55,21 +45,17 @@
             BotCommand(command='help', description=localized_text('help_description', bot_language)),
             BotCommand(command='reset', description=localized_text('reset_description', bot_language)),
             BotCommand(command='stats', description=localized_text('stats_description', bot_language)),
-<<<<<<< HEAD
-            BotCommand(command='resend', description=localized_text('resend_description', bot_language)),
             BotCommand(command='trial', description=localized_text('trial_description', bot_language)),
-            BotCommand(command='subscribe', description=self.subscribe_description)
-=======
+            BotCommand(command='subscribe', description=self.subscribe_description),
             BotCommand(command='feedback', description=localized_text('feedback_description', bot_language)),
             BotCommand(command='terms', description=localized_text('terms_description', bot_language))
->>>>>>> af510ad4
+
         ]
         self.group_commands = [BotCommand(
             command='chat', description=localized_text('chat_description', bot_language)
         )] + self.commands
         self.disallowed_message_trial = localized_text('disallowed_trial', bot_language)
         self.disallowed_message_not_trial = localized_text('disallowed_not_trial', bot_language)
-<<<<<<< HEAD
         self.already_used_trial = localized_text('already_used_trial', bot_language)
         self.not_used_trial = localized_text('not_used_trial', bot_language)
         self.rules_of_using = localized_text('rules_of_using', bot_language)
@@ -77,10 +63,8 @@
         self.success_activate_trial = localized_text('success_activate_trial', bot_language)
         self.subscribe_offer = localized_text('subscribe_offer', bot_language)
         self.success_activate_subscribtion = localized_text('success_activate_subscribtion', bot_language)
-=======
         self.frequency_message = localized_text('frequency_error', bot_language)
         self.censor_message = localized_text('censor_error', bot_language)
->>>>>>> af510ad4
         self.usage = {}
         self.last_message = {}
         self.inline_queries_cache = {}
@@ -144,58 +128,40 @@
         """
         Returns token usage statistics for current day and month.
         """
-<<<<<<< HEAD
-        user_id = str(update.message.from_user.id)
-        if not await self.check_allowed(update, context):
-            logging.warning(f'User {update.message.from_user.name} (id: {update.message.from_user.id}) '
-                            f'is not allowed to request their usage statistics')
-            return
-
-        logging.info(f'User {update.message.from_user.name} (id: {update.message.from_user.id}) '
-                     f'requested their usage statistics')
-
-=======
         logging.info(f'User {update.message.from_user.name} catch \stats command ')
->>>>>>> af510ad4
         user_id = update.message.from_user.id
         if user_id not in self.usage:
             self.usage[user_id] = UsageTracker(user_id, update.message.from_user.name)
         bot_language = self.config['bot_language']
-<<<<<<< HEAD
-        text_current_conversation = (
-            f"*{localized_text('stats_conversation', bot_language)[0]}*:\n"
-            f"{chat_messages} {localized_text('stats_conversation', bot_language)[1]}\n"
-            f"{chat_token_length} {localized_text('stats_conversation', bot_language)[2]}\n"
-            f"----------------------------\n"
-        )
-        text_today = (
-            f"*{localized_text('usage_today', bot_language)}:*\n"
-            f"{tokens_today} {localized_text('stats_tokens', bot_language)}\n"
-            f"{images_today} {localized_text('stats_images', bot_language)}\n"
-            f"{transcribe_minutes_today} {localized_text('stats_transcribe', bot_language)[0]} "
-            f"{transcribe_seconds_today} {localized_text('stats_transcribe', bot_language)[1]}\n"
-            f"{localized_text('stats_total', bot_language)}{current_cost['cost_today']:.2f}\n"
-            f"----------------------------\n"
-        )
-        text_month = (
-            f"*{localized_text('usage_month', bot_language)}:*\n"
-            f"{tokens_month} {localized_text('stats_tokens', bot_language)}\n"
-            f"{images_month} {localized_text('stats_images', bot_language)}\n"
-            f"{transcribe_minutes_month} {localized_text('stats_transcribe', bot_language)[0]} "
-            f"{transcribe_seconds_month} {localized_text('stats_transcribe', bot_language)[1]}\n"
-            f"{localized_text('stats_total', bot_language)}{current_cost['cost_month']:.2f}"
-        )
-        # text_budget filled with conditional content
-        # add OpenAI account information for admin request
-        # if is_admin(self.config, user_id):
-        #     text_budget += (
-        #         f"{localized_text('stats_openai', bot_language)}"
-        #         f"{self.openai.get_billing_current_month():.2f}"
-        #     )
-
-        usage_text = text_current_conversation + text_today + text_month
-        await update.message.reply_text(usage_text, parse_mode=constants.ParseMode.MARKDOWN)
-
+        db = self.db
+        if not await self.check_time_delay(update, context):
+            return
+        if not await self.check_allowed(update, context):
+            return
+        logging.info(f'User {update.message.from_user.name} (id: {update.message.from_user.id}) '
+                     f'requested their usage statistics')
+
+        try:
+            query = "SELECT date_start, date_expiration FROM users WHERE user_id = %s"
+            list_date = db.fetch_all(query, (user_id,))
+            start_date = list_date[0][0]
+            end_date = list_date[0][1]
+            rest_time = list_date[0][1] - datetime.datetime.now()
+            stats_sub_text = (
+                    localized_text('stats_sub', bot_language)[0] +
+                    '\n\n' +
+                    localized_text('stats_sub', bot_language)[1] + "{:02d}.{:02d}.{:02d}  {:02d}:{:02d}".format(
+                start_date.day, start_date.month, start_date.year, start_date.hour, start_date.minute) + '\n' +
+                    localized_text('stats_sub', bot_language)[2] + "{:02d}.{:02d}.{:02d}  {:02d}:{:02d}".format(
+                end_date.day, end_date.month, end_date.year, end_date.hour, end_date.minute) + '\n' +
+                    localized_text('stats_sub', bot_language)[3].format(rest_time.days, rest_time.seconds // 3600,
+                                                                        rest_time.seconds % 3600 // 60) +
+                    '\n\n' +
+                    localized_text('stats_sub', bot_language)[4]
+            )
+            await update.message.reply_text(stats_sub_text, parse_mode=constants.ParseMode.MARKDOWN)
+        except Exception as e:
+            logging.exception(e)
 
 
     async def trial(self, update: Update, context: ContextTypes.DEFAULT_TYPE):
@@ -226,10 +192,11 @@
         await update.message.reply_text(self.rules_of_using)
 
     async def inline_query_handler(self, update: Update, context: ContextTypes.DEFAULT_TYPE):
+        db = self.db
         query = update.callback_query
         if query.data == "activate_trial":
-            if await get_trial_access(query.from_user.id):
-                date_exp = await get_date_expiration(query.from_user.id)
+            if await get_trial_access(query.from_user.id, db):
+                date_exp = await get_date_expiration(query.from_user.id, db)
                 await update.effective_message.reply_text(
                     message_thread_id=get_thread_id(update),
                     text = self.success_activate_trial % str(date_exp))
@@ -279,56 +246,12 @@
             await context.bot.answer_pre_checkout_query(ok=False, error_message="Something went wrong...")
 
     async def successful_payment_callback(self, update: Update, context: ContextTypes.DEFAULT_TYPE) -> None:
-        
-        if await get_subscribe_access(update.effective_chat.id):
-            date_exp = await get_date_expiration(update.effective_chat.id)
+        db = self.db
+        if await get_subscribe_access(update.effective_chat.id, db):
+            date_exp = await get_date_expiration(update.effective_chat.id, db)
             await update.effective_message.reply_text(
                 message_thread_id=get_thread_id(update),
                 text = self.success_activate_subscribtion % str(date_exp))     
-                
-
-
-    async def resend(self, update: Update, context: ContextTypes.DEFAULT_TYPE):
-        """
-        Resend the last request
-        """
-        if not await self.check_allowed(update, context):
-            logging.warning(f'User {update.message.from_user.name}  (id: {update.message.from_user.id})'
-                            f' is not allowed to resend the message')
-=======
-        db = self.db
-        if not await self.check_time_delay(update, context):
-            return
-        if not await self.check_allowed(update, context):
->>>>>>> af510ad4
-            return
-
-        logging.info(f'User {update.message.from_user.name} (id: {update.message.from_user.id}) '
-                     f'requested their usage statistics')
-        try:
-            query = "SELECT date_start, date_expiration FROM users WHERE user_id = %s"
-            list_date = db.fetch_all(query, (user_id,))
-            start_date = list_date[0][0]
-            end_date = list_date[0][1]
-            rest_time = list_date[0][1] - datetime.datetime.now()
-            stats_sub_text = (
-                    localized_text('stats_sub', bot_language)[0] +
-                    '\n\n' +
-                    localized_text('stats_sub', bot_language)[1] + "{:02d}.{:02d}.{:02d}  {:02d}:{:02d}".format(start_date.day, start_date.month, start_date.year, start_date.hour, start_date.minute) + '\n' +
-                    localized_text('stats_sub', bot_language)[2] + "{:02d}.{:02d}.{:02d}  {:02d}:{:02d}".format(end_date.day, end_date.month, end_date.year, end_date.hour, end_date.minute) + '\n' +
-                    localized_text('stats_sub', bot_language)[3].format(rest_time.days, rest_time.seconds // 3600, rest_time.seconds % 3600 // 60) +
-                    '\n\n' +
-                    localized_text('stats_sub', bot_language)[4]
-            )
-            await update.message.reply_text(stats_sub_text, parse_mode=constants.ParseMode.MARKDOWN)
-        except Exception as e:
-            logging.exception(e)
-            await update.effective_message.reply_text(
-                message_thread_id=get_thread_id(update),
-                reply_to_message_id=get_reply_to_message_id(self.config, update),
-                text=f"{localized_text('chat_fail', self.config['bot_language'])} {str(e)}",
-                parse_mode=constants.ParseMode.MARKDOWN
-            )
 
     async def reset(self, update: Update, context: ContextTypes.DEFAULT_TYPE):
         """
@@ -872,8 +795,7 @@
         application.add_handler(CommandHandler('help', self.help))
         application.add_handler(CommandHandler('start', self.start))
         application.add_handler(CommandHandler('stats', self.stats))
-<<<<<<< HEAD
-        application.add_handler(CommandHandler('resend', self.resend))
+        application.add_handler(CommandHandler('terms', self.terms))
         application.add_handler(CommandHandler('trial', self.trial))
         application.add_handler(CommandHandler('subscribe', self.subscribe))
         application.add_handler(CallbackQueryHandler(self.inline_query_handler))
@@ -889,15 +811,6 @@
             filters.VIDEO | filters.VIDEO_NOTE | filters.Document.VIDEO,
             self.transcribe))
         application.add_handler(MessageHandler(filters.TEXT & (~filters.COMMAND), self.prompt))
-=======
-        application.add_handler(CommandHandler('terms', self.terms))
-        application.add_handler(CommandHandler(
-            'chat',
-            self.prompt_wrapper,
-            filters=filters.ChatType.GROUP | filters.ChatType.SUPERGROUP
-        ))
-        application.add_handler(MessageHandler(filters.TEXT & (~filters.COMMAND), self.prompt_wrapper))
->>>>>>> af510ad4
         application.add_handler(InlineQueryHandler(self.inline_query, chat_types=[
             constants.ChatType.GROUP, constants.ChatType.SUPERGROUP, constants.ChatType.PRIVATE
         ]))
