--- conflicted
+++ resolved
@@ -41,11 +41,8 @@
         self.commands = [
             BotCommand(command='help', description=localized_text('help_description', bot_language)),
             BotCommand(command='reset', description=localized_text('reset_description', bot_language)),
-<<<<<<< HEAD
             BotCommand(command='model', description=localized_text('model_description', bot_language)),
             BotCommand(command='image', description=localized_text('image_description', bot_language)),
-=======
->>>>>>> 2ed7c15a
             BotCommand(command='stats', description=localized_text('stats_description', bot_language)),
             BotCommand(command='resend', description=localized_text('resend_description', bot_language))
         ]
@@ -705,7 +702,6 @@
 
                         if i == 0:
                             try:
-<<<<<<< HEAD
                                 if sent_message is not None:
                                     await edit_message_with_retry(context, chat_id=None,
                                                                   message_id=inline_message_id,
@@ -713,13 +709,6 @@
                                                                   is_inline=True)
                             except Exception as e:
                                 print(f"Exception: {e}")
-=======
-                                await edit_message_with_retry(context, chat_id=None,
-                                                              message_id=inline_message_id,
-                                                              text=f'{query}\n\n{answer_tr}:\n{content}',
-                                                              is_inline=True)
-                            except:
->>>>>>> 2ed7c15a
                                 continue
 
                         elif abs(len(content) - len(prev)) > cutoff or tokens != 'not_finished':
