--- conflicted
+++ resolved
@@ -18,19 +18,12 @@
 from plugin_manager import PluginManager
 
 # Models can be found here: https://platform.openai.com/docs/models/overview
-<<<<<<< HEAD
-GPT_3_MODELS = ("gpt-3.5-turbo", "gpt-3.5-turbo-0301")
-GPT_4_MODELS = ("gpt-4", "gpt-4-0314")
-GPT_4_32K_MODELS = ("gpt-4-32k", "gpt-4-32k-0314")
-GPT_4_128K_MODELS = ("gpt-4-1106-preview", "gpt-4-vision-preview")
-GPT_ALL_MODELS = GPT_3_MODELS + GPT_4_MODELS + GPT_4_32K_MODELS + GPT_4_128K_MODELS
-=======
 GPT_3_MODELS = ("gpt-3.5-turbo", "gpt-3.5-turbo-0301", "gpt-3.5-turbo-0613")
 GPT_3_16K_MODELS = ("gpt-3.5-turbo-16k", "gpt-3.5-turbo-16k-0613")
 GPT_4_MODELS = ("gpt-4", "gpt-4-0314", "gpt-4-0613")
 GPT_4_32K_MODELS = ("gpt-4-32k", "gpt-4-32k-0314", "gpt-4-32k-0613")
-GPT_ALL_MODELS = GPT_3_MODELS + GPT_3_16K_MODELS + GPT_4_MODELS + GPT_4_32K_MODELS
->>>>>>> 05515972
+GPT_4_128K_MODELS = ("gpt-4-1106-preview", "gpt-4-vision-preview")
+GPT_ALL_MODELS = GPT_3_MODELS + GPT_3_16K_MODELS + GPT_4_MODELS + GPT_4_32K_MODELS + GPT_4_128K_MODELS
 
 
 def default_max_tokens(model: str) -> int:
@@ -39,16 +32,6 @@
     :param model: The model name
     :return: The default number of max tokens
     """
-<<<<<<< HEAD
-    if model in GPT_3_MODELS:
-        return 1200
-    elif model in GPT_4_MODELS:
-        return 8192
-    elif model in GPT_4_32K_MODELS:
-        return 32768
-    elif model in GPT_4_128K_MODELS:
-        return 128000
-=======
     base = 1200
     if model in GPT_3_MODELS:
         return base
@@ -58,6 +41,8 @@
         return base * 4
     elif model in GPT_4_32K_MODELS:
         return base * 8
+    elif model in GPT_4_128K_MODELS:
+        return base * 32
 
 
 def are_functions_available(model: str) -> bool:
@@ -71,9 +56,6 @@
     if model in ("gpt-3.5-turbo", "gpt-4", "gpt-4-32k"):
         return datetime.date.today() > datetime.date(2023, 6, 27)
     return True
-
->>>>>>> 05515972
-
 
 # Load translations
 parent_dir_path = os.path.join(os.path.dirname(__file__), os.pardir)
@@ -433,13 +415,9 @@
         if self.config['model'] in GPT_4_MODELS:
             return base * 2
         if self.config['model'] in GPT_4_32K_MODELS:
-<<<<<<< HEAD
-            return 32768
+            return base * 8
         if self.config['model'] in GPT_4_128K_MODELS:
-            return 128000
-=======
-            return base * 8
->>>>>>> 05515972
+            return base * 32
         raise NotImplementedError(
             f"Max tokens for model {self.config['model']} is not implemented yet."
         )
@@ -457,7 +435,7 @@
         except KeyError:
             encoding = tiktoken.get_encoding("gpt-3.5-turbo")
 
-        if model in GPT_3_MODELS + GPT_3_16K_MODELS:
+        if model in GPT_3_MODELS:
             tokens_per_message = 4  # every message follows <|start|>{role/name}\n{content}<|end|>\n
             tokens_per_name = -1  # if there's a name, the role is omitted
         elif model in GPT_4_MODELS + GPT_4_32K_MODELS + GPT_4_128K_MODELS:
