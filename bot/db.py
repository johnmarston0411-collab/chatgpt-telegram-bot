--- conflicted
+++ resolved
@@ -14,11 +14,7 @@
         port_db = config['port_db']
         name_db = config['name_db']
         self.connection = psycopg2.connect(
-<<<<<<< HEAD
-            "user=postgres host=localhost port=5432 dbname=bot_db")
-=======
             f"user={user_db} password={password_db} host={host_db} port={port_db} dbname={name_db}")
->>>>>>> f5682b0b
         self.connection.autocommit = True
 
     def fetch_one(self, query, arg=None, factory=None, clean=None):
