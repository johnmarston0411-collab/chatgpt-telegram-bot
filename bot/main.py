--- conflicted
+++ resolved
@@ -91,11 +91,8 @@
         'voice_reply_transcript': os.environ.get('VOICE_REPLY_WITH_TRANSCRIPT_ONLY', 'false').lower() == 'true',
         'voice_reply_prompts': os.environ.get('VOICE_REPLY_PROMPTS', '').split(';'),
         'ignore_group_transcriptions': os.environ.get('IGNORE_GROUP_TRANSCRIPTIONS', 'true').lower() == 'true',
-<<<<<<< HEAD
+        'ignore_group_vision': os.environ.get('IGNORE_GROUP_VISION', 'true').lower() == 'true',
         'ignore_group_image_editing': os.environ.get('IGNORE_GROUP_IMAGE_EDITING', 'true').lower() == 'true',
-=======
-        'ignore_group_vision': os.environ.get('IGNORE_GROUP_VISION', 'true').lower() == 'true',
->>>>>>> dc51eb0f
         'group_trigger_keyword': os.environ.get('GROUP_TRIGGER_KEYWORD', ''),
         'token_price': float(os.environ.get('TOKEN_PRICE', 0.002)),
         'image_prices': [float(i) for i in os.environ.get('IMAGE_PRICES', "0.016,0.018,0.02").split(",")],
