import logging
import os

from dotenv import load_dotenv

from plugin_manager import PluginManager
from openai_helper import OpenAIHelper, default_max_tokens, are_functions_available
from telegram_bot import ChatGPTTelegramBot


def main():
    # Read .env file
    load_dotenv()

    # Setup logging
    logging.basicConfig(
        format="%(asctime)s - %(name)s - %(levelname)s - %(message)s",
        level=logging.INFO,
    )
    logging.getLogger("httpx").setLevel(logging.WARNING)

    # Check if the required environment variables are set
    required_values = ["TELEGRAM_BOT_TOKEN", "OPENAI_API_KEY"]
    missing_values = [
        value for value in required_values if os.environ.get(value) is None
    ]
    if len(missing_values) > 0:
        logging.error(
            f'The following environment values are missing in your .env: {", ".join(missing_values)}'
        )
        exit(1)

    # Setup configurations
    model = os.environ.get("OPENAI_MODEL", "gpt-3.5-turbo")
    functions_available = are_functions_available(model=model)
    max_tokens_default = default_max_tokens(model=model)
    openai_config = {
        "api_key": os.environ["OPENAI_API_KEY"],
        "base_url": os.environ["OPENAI_BASE_URL"],
        "show_usage": os.environ.get("SHOW_USAGE", "false").lower() == "true",
        "stream": os.environ.get("STREAM", "true").lower() == "true",
        "proxy": os.environ.get("PROXY", None) or os.environ.get("OPENAI_PROXY", None),
        "max_history_size": int(os.environ.get("MAX_HISTORY_SIZE", 15)),
        "max_conversation_age_minutes": int(
            os.environ.get("MAX_CONVERSATION_AGE_MINUTES", 180)
        ),
        "assistant_prompt": os.environ.get(
            "ASSISTANT_PROMPT", "You are a helpful assistant."
        ),
        "max_tokens": int(os.environ.get("MAX_TOKENS", max_tokens_default)),
        "n_choices": int(os.environ.get("N_CHOICES", 1)),
        "temperature": float(os.environ.get("TEMPERATURE", 1.0)),
        "image_model": os.environ.get("IMAGE_MODEL", "dall-e-2"),
        "image_quality": os.environ.get("IMAGE_QUALITY", "standard"),
        "image_style": os.environ.get("IMAGE_STYLE", "vivid"),
        "image_size": os.environ.get("IMAGE_SIZE", "512x512"),
        "model": model,
        "enable_functions": os.environ.get(
            "ENABLE_FUNCTIONS", str(functions_available)
        ).lower()
        == "true",
        "functions_max_consecutive_calls": int(
            os.environ.get("FUNCTIONS_MAX_CONSECUTIVE_CALLS", 10)
        ),
        "presence_penalty": float(os.environ.get("PRESENCE_PENALTY", 0.0)),
        "frequency_penalty": float(os.environ.get("FREQUENCY_PENALTY", 0.0)),
        "bot_language": os.environ.get("BOT_LANGUAGE", "en"),
        "show_plugins_used": os.environ.get("SHOW_PLUGINS_USED", "false").lower()
        == "true",
        "whisper_prompt": os.environ.get("WHISPER_PROMPT", ""),
        "vision_model": os.environ.get("VISION_MODEL", "gpt-4-vision-preview"),
        "enable_vision_follow_up_questions": os.environ.get(
            "ENABLE_VISION_FOLLOW_UP_QUESTIONS", "true"
        ).lower()
        == "true",
        "vision_prompt": os.environ.get("VISION_PROMPT", "What is in this image"),
        "vision_detail": os.environ.get("VISION_DETAIL", "auto"),
        "vision_max_tokens": int(os.environ.get("VISION_MAX_TOKENS", "300")),
        "tts_model": os.environ.get("TTS_MODEL", "tts-1"),
        "tts_voice": os.environ.get("TTS_VOICE", "alloy"),
    }

<<<<<<< HEAD
    if openai_config["enable_functions"] and not functions_available:
        logging.error(
            f"ENABLE_FUNCTIONS is set to true, but the model {model} does not support it. "
            f"Please set ENABLE_FUNCTIONS to false or use a model that supports it."
        )
=======
    if openai_config['enable_functions'] and not functions_available:
        logging.error(f'ENABLE_FUNCTIONS is set to true, but the model {model} does not support it. '
                        'Please set ENABLE_FUNCTIONS to false or use a model that supports it.')
>>>>>>> 02b2b97e
        exit(1)
    if os.environ.get("MONTHLY_USER_BUDGETS") is not None:
        logging.warning(
            "The environment variable MONTHLY_USER_BUDGETS is deprecated. "
            "Please use USER_BUDGETS with BUDGET_PERIOD instead."
        )
    if os.environ.get("MONTHLY_GUEST_BUDGET") is not None:
        logging.warning(
            "The environment variable MONTHLY_GUEST_BUDGET is deprecated. "
            "Please use GUEST_BUDGET with BUDGET_PERIOD instead."
        )

    telegram_config = {
        "token": os.environ["TELEGRAM_BOT_TOKEN"],
        "admin_user_ids": os.environ.get("ADMIN_USER_IDS", "-"),
        "allowed_user_ids": os.environ.get("ALLOWED_TELEGRAM_USER_IDS", "*"),
        "enable_quoting": os.environ.get("ENABLE_QUOTING", "true").lower() == "true",
        "enable_image_generation": os.environ.get(
            "ENABLE_IMAGE_GENERATION", "true"
        ).lower()
        == "true",
        "enable_transcription": os.environ.get("ENABLE_TRANSCRIPTION", "true").lower()
        == "true",
        "enable_vision": os.environ.get("ENABLE_VISION", "true").lower() == "true",
        "enable_tts_generation": os.environ.get("ENABLE_TTS_GENERATION", "true").lower()
        == "true",
        "budget_period": os.environ.get("BUDGET_PERIOD", "monthly").lower(),
        "user_budgets": os.environ.get(
            "USER_BUDGETS", os.environ.get("MONTHLY_USER_BUDGETS", "*")
        ),
        "guest_budget": float(
            os.environ.get(
                "GUEST_BUDGET", os.environ.get("MONTHLY_GUEST_BUDGET", "100.0")
            )
        ),
        "stream": os.environ.get("STREAM", "true").lower() == "true",
        "proxy": os.environ.get("PROXY", None)
        or os.environ.get("TELEGRAM_PROXY", None),
        "voice_reply_transcript": os.environ.get(
            "VOICE_REPLY_WITH_TRANSCRIPT_ONLY", "false"
        ).lower()
        == "true",
        "voice_reply_prompts": os.environ.get("VOICE_REPLY_PROMPTS", "").split(";"),
        "ignore_group_transcriptions": os.environ.get(
            "IGNORE_GROUP_TRANSCRIPTIONS", "true"
        ).lower()
        == "true",
        "ignore_group_vision": os.environ.get("IGNORE_GROUP_VISION", "true").lower()
        == "true",
        "group_trigger_keyword": os.environ.get("GROUP_TRIGGER_KEYWORD", ""),
        "token_price": float(os.environ.get("TOKEN_PRICE", 0.002)),
        "image_prices": [
            float(i)
            for i in os.environ.get("IMAGE_PRICES", "0.016,0.018,0.02").split(",")
        ],
        "vision_token_price": float(os.environ.get("VISION_TOKEN_PRICE", "0.01")),
        "image_receive_mode": os.environ.get("IMAGE_FORMAT", "photo"),
        "tts_model": os.environ.get("TTS_MODEL", "tts-1"),
        "tts_prices": [
            float(i) for i in os.environ.get("TTS_PRICES", "0.015,0.030").split(",")
        ],
        "transcription_price": float(os.environ.get("TRANSCRIPTION_PRICE", 0.006)),
        "bot_language": os.environ.get("BOT_LANGUAGE", "en"),
    }

    plugin_config = {"plugins": os.environ.get("PLUGINS", "").split(",")}

    # Setup and run ChatGPT and Telegram bot
    plugin_manager = PluginManager(config=plugin_config)
    openai_helper = OpenAIHelper(config=openai_config, plugin_manager=plugin_manager)
    telegram_bot = ChatGPTTelegramBot(config=telegram_config, openai=openai_helper)
    telegram_bot.run()


if __name__ == "__main__":
    main()<|MERGE_RESOLUTION|>--- conflicted
+++ resolved
@@ -80,17 +80,9 @@
         "tts_voice": os.environ.get("TTS_VOICE", "alloy"),
     }
 
-<<<<<<< HEAD
-    if openai_config["enable_functions"] and not functions_available:
-        logging.error(
-            f"ENABLE_FUNCTIONS is set to true, but the model {model} does not support it. "
-            f"Please set ENABLE_FUNCTIONS to false or use a model that supports it."
-        )
-=======
     if openai_config['enable_functions'] and not functions_available:
         logging.error(f'ENABLE_FUNCTIONS is set to true, but the model {model} does not support it. '
                         'Please set ENABLE_FUNCTIONS to false or use a model that supports it.')
->>>>>>> 02b2b97e
         exit(1)
     if os.environ.get("MONTHLY_USER_BUDGETS") is not None:
         logging.warning(
