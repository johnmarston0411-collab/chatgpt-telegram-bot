import logging
import os
import json

from dotenv import load_dotenv

from openai_helper import OpenAIHelper, default_max_tokens
from telegram_bot import ChatGPTTelegramBot

def load_config(file_path):
    with open(file_path, 'r') as f:
        config = json.load(f)
    return config

def main():
    # Read .env file
    load_dotenv()

    # Setup logging
    logging.basicConfig(
        format='%(asctime)s - %(name)s - %(levelname)s - %(message)s',
        level=logging.INFO
    )

    # Check if the required environment variables are set
    required_values = ['TELEGRAM_BOT_TOKEN', 'OPENAI_API_KEY']
    missing_values = [value for value in required_values if os.environ.get(value) is None]
    if len(missing_values) > 0:
        logging.error(f'The following environment values are missing in your .env: {", ".join(missing_values)}')
        exit(1)

    # Setup configurations
    model = os.environ.get('OPENAI_MODEL', 'gpt-3.5-turbo')
    max_tokens_default = default_max_tokens(model=model)
    openai_config = {
        'api_key': os.environ['OPENAI_API_KEY'],
        'show_usage': os.environ.get('SHOW_USAGE', 'false').lower() == 'true',
        'stream': os.environ.get('STREAM', 'true').lower() == 'true',
        'proxy': os.environ.get('PROXY', None),
        'max_history_size': int(os.environ.get('MAX_HISTORY_SIZE', 15)),
        'max_conversation_age_minutes': int(os.environ.get('MAX_CONVERSATION_AGE_MINUTES', 180)),
        'assistant_prompt': os.environ.get('ASSISTANT_PROMPT', 'You are a helpful assistant.'),
        'max_tokens': int(os.environ.get('MAX_TOKENS', max_tokens_default)),
        'n_choices': int(os.environ.get('N_CHOICES', 1)),
        'temperature': float(os.environ.get('TEMPERATURE', 1.0)),
        'image_size': os.environ.get('IMAGE_SIZE', '512x512'),
        'model': model,
        'presence_penalty': float(os.environ.get('PRESENCE_PENALTY', 0.0)),
        'frequency_penalty': float(os.environ.get('FREQUENCY_PENALTY', 0.0)),
        "presets": load_config('./config.json')["presets"]
    }

    telegram_config = {
        'token': os.environ['TELEGRAM_BOT_TOKEN'],
        'admin_user_ids': os.environ.get('ADMIN_USER_IDS', '-'),
        'allowed_user_ids': os.environ.get('ALLOWED_TELEGRAM_USER_IDS', '*'),
        'enable_quoting': os.environ.get('ENABLE_QUOTING', 'true').lower() == 'true',
        'enable_image_generation': os.environ.get('ENABLE_IMAGE_GENERATION', 'true').lower() == 'true',
        'enable_transcription': os.environ.get('ENABLE_TRANSCRIPTION', 'true').lower() == 'true',
        'monthly_user_budgets': os.environ.get('MONTHLY_USER_BUDGETS', '*'),
        'monthly_guest_budget': float(os.environ.get('MONTHLY_GUEST_BUDGET', '100.0')),
        'stream': os.environ.get('STREAM', 'true').lower() == 'true',
        'proxy': os.environ.get('PROXY', None),
        'voice_reply_transcript': os.environ.get('VOICE_REPLY_WITH_TRANSCRIPT_ONLY', 'true').lower() == 'true',
        'ignore_group_transcriptions': os.environ.get('IGNORE_GROUP_TRANSCRIPTIONS', 'true').lower() == 'true',
        'group_trigger_keyword': os.environ.get('GROUP_TRIGGER_KEYWORD', ''),
        'token_price': float(os.environ.get('TOKEN_PRICE', 0.002)),
        'image_prices': [float(i) for i in os.environ.get('IMAGE_PRICES',"0.016,0.018,0.02").split(",")],
<<<<<<< HEAD
        'transcription_price': float(os.environ.get('TOKEN_PRICE', 0.002)),
        "presets": load_config('./config.json')["presets"]
=======
        'transcription_price': float(os.environ.get('TOKEN_PRICE', 0.006)),
>>>>>>> 9f10f697
    }


    # Setup and run ChatGPT and Telegram bot
    openai_helper = OpenAIHelper(config=openai_config)
    telegram_bot = ChatGPTTelegramBot(config=telegram_config, openai=openai_helper)
    telegram_bot.run()


if __name__ == '__main__':
    main()<|MERGE_RESOLUTION|>--- conflicted
+++ resolved
@@ -66,12 +66,9 @@
         'group_trigger_keyword': os.environ.get('GROUP_TRIGGER_KEYWORD', ''),
         'token_price': float(os.environ.get('TOKEN_PRICE', 0.002)),
         'image_prices': [float(i) for i in os.environ.get('IMAGE_PRICES',"0.016,0.018,0.02").split(",")],
-<<<<<<< HEAD
-        'transcription_price': float(os.environ.get('TOKEN_PRICE', 0.002)),
+        'transcription_price': float(os.environ.get('TOKEN_PRICE', 0.006)),
         "presets": load_config('./config.json')["presets"]
-=======
-        'transcription_price': float(os.environ.get('TOKEN_PRICE', 0.006)),
->>>>>>> 9f10f697
+
     }
 
 
